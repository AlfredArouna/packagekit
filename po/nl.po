--- conflicted
+++ resolved
@@ -4,17 +4,10 @@
 msgstr ""
 "Project-Id-Version: packagekit.master.nl\n"
 "Report-Msgid-Bugs-To: \n"
-<<<<<<< HEAD
-"POT-Creation-Date: 2009-01-15 16:57+0000\n"
-"PO-Revision-Date: 2008-04-19 23:39+0100\n"
-"Last-Translator: Arnout Lok <arnout.lok@gmail.com>\n"
-"Language-Team: \n"
-=======
 "POT-Creation-Date: 2009-04-04 14:07+0000\n"
 "PO-Revision-Date: 2009-04-04 21:57+0200\n"
 "Last-Translator: R.E. van der Luit <nippur@fedoraproject.org>\n"
 "Language-Team: Dutch <nippur@fedoraproject.org>\n"
->>>>>>> f7fe3490
 "MIME-Version: 1.0\n"
 "Content-Type: text/plain; charset=UTF-8\n"
 "Content-Transfer-Encoding: 8bit\n"
@@ -238,418 +231,6 @@
 msgid "The package %s is already installed"
 msgstr "Het pakket %s is reeds geïnstalleerd"
 
-<<<<<<< HEAD
-#. TRANSLATORS: this is an atomic transaction
-#: ../client/pk-console.c:230
-msgid "Transaction"
-msgstr ""
-
-#. TRANSLATORS: this is the time the transaction was started in system timezone
-#: ../client/pk-console.c:232
-msgid "System time"
-msgstr ""
-
-#. TRANSLATORS: this is if the transaction succeeded or not
-#: ../client/pk-console.c:234
-msgid "Succeeded"
-msgstr ""
-
-#. TRANSLATORS: if the repo is enabled
-#: ../client/pk-console.c:234 ../client/pk-console.c:377
-msgid "True"
-msgstr ""
-
-#: ../client/pk-console.c:234 ../client/pk-console.c:377
-msgid "False"
-msgstr ""
-
-#. TRANSLATORS: this is the transactions role, e.g. "update-system"
-#: ../client/pk-console.c:236
-msgid "Role"
-msgstr ""
-
-#. TRANSLATORS: this is The duration of the transaction
-#: ../client/pk-console.c:241
-msgid "Duration"
-msgstr ""
-
-#: ../client/pk-console.c:241
-msgid "(seconds)"
-msgstr ""
-
-#. TRANSLATORS: this is The command line used to do the action
-#: ../client/pk-console.c:245
-#, fuzzy
-msgid "Command line"
-msgstr "Opdracht mislukt"
-
-#. TRANSLATORS: this is the user ID of the user that started the action
-#: ../client/pk-console.c:247
-msgid "User ID"
-msgstr ""
-
-#. TRANSLATORS: this is the username, e.g. hughsie
-#: ../client/pk-console.c:254
-msgid "Username"
-msgstr ""
-
-#. TRANSLATORS: this is the users real name, e.g. "Richard Hughes"
-#: ../client/pk-console.c:258
-msgid "Real name"
-msgstr ""
-
-#: ../client/pk-console.c:266
-#, fuzzy
-msgid "Affected packages:"
-msgstr "Pakket bijwerken"
-
-#: ../client/pk-console.c:268
-msgid "Affected packages: None"
-msgstr ""
-
-#. TRANSLATORS: this is the distro, e.g. Fedora 10
-#: ../client/pk-console.c:293
-msgid "Distribution"
-msgstr ""
-
-#. TRANSLATORS: this is type of update, stable or testing
-#: ../client/pk-console.c:295
-msgid "Type"
-msgstr ""
-
-#. TRANSLATORS: this is any summary text describing the upgrade
-#. TRANSLATORS: this is the summary of the group
-#: ../client/pk-console.c:297 ../client/pk-console.c:319
-msgid "Summary"
-msgstr ""
-
-#. TRANSLATORS: this is the group category name
-#: ../client/pk-console.c:309
-msgid "Category"
-msgstr ""
-
-#. TRANSLATORS: this is group identifier
-#: ../client/pk-console.c:311
-msgid "ID"
-msgstr ""
-
-#. TRANSLATORS: this is the parent group
-#: ../client/pk-console.c:314
-msgid "Parent"
-msgstr ""
-
-#: ../client/pk-console.c:316
-msgid "Name"
-msgstr ""
-
-#. TRANSLATORS: this is preferred icon for the group
-#: ../client/pk-console.c:322
-msgid "Icon"
-msgstr ""
-
-#. TRANSLATORS: this is a header for the package that can be updated
-#: ../client/pk-console.c:337
-msgid "Details about the update:"
-msgstr ""
-
-#: ../client/pk-console.c:338
-#, fuzzy
-msgid "Package"
-msgstr "Pakketbestanden"
-
-#: ../client/pk-console.c:340
-#, fuzzy
-msgid "Updates"
-msgstr "Pakket bijwerken"
-
-#: ../client/pk-console.c:342
-msgid "Obsoletes"
-msgstr ""
-
-#: ../client/pk-console.c:344
-msgid "Vendor"
-msgstr ""
-
-#: ../client/pk-console.c:346
-msgid "Bugzilla"
-msgstr ""
-
-#: ../client/pk-console.c:348
-msgid "CVE"
-msgstr ""
-
-#: ../client/pk-console.c:350
-msgid "Restart"
-msgstr ""
-
-#: ../client/pk-console.c:352
-#, fuzzy
-msgid "Update text"
-msgstr "Bijwerkingsdetails"
-
-#: ../client/pk-console.c:354
-msgid "Changes"
-msgstr ""
-
-#: ../client/pk-console.c:356
-msgid "State"
-msgstr ""
-
-#: ../client/pk-console.c:359
-msgid "Issued"
-msgstr ""
-
-#: ../client/pk-console.c:362
-#, fuzzy
-msgid "Updated"
-msgstr "Bijwerkingsdetails"
-
-#: ../client/pk-console.c:448 ../client/pk-console.c:450
-msgid "Percentage"
-msgstr ""
-
-#: ../client/pk-console.c:450
-msgid "Unknown"
-msgstr ""
-
-#. TRANSLATORS: a package requires the system to be restarted
-#: ../client/pk-console.c:501
-#, fuzzy
-msgid "System restart required by:"
-msgstr "Het is vereist het systeem te herstarten"
-
-#. TRANSLATORS: a package requires the session to be restarted
-#: ../client/pk-console.c:504
-#, fuzzy
-msgid "Session restart required:"
-msgstr "Het is vereist het systeem te herstarten"
-
-#. TRANSLATORS: a package requires the application to be restarted
-#: ../client/pk-console.c:507
-#, fuzzy
-msgid "Application restart required by:"
-msgstr "Het is vereist de applicatie te herstarten"
-
-#: ../client/pk-console.c:543
-msgid "Please restart the computer to complete the update."
-msgstr ""
-
-#: ../client/pk-console.c:545
-msgid "Please logout and login to complete the update."
-msgstr ""
-
-#: ../client/pk-console.c:547
-msgid "Please restart the application as it is being used."
-msgstr ""
-
-#. TRANSLATORS: The package is already installed on the system
-#: ../client/pk-console.c:659
-#, fuzzy, c-format
-msgid "The package %s is already installed"
-msgstr "Kon geen overeenkomstig pakket vinden"
-
-#. TRANSLATORS: The package name was not found in any software sources. The detailed error follows
-#: ../client/pk-console.c:667
-#, fuzzy, c-format
-msgid "The package %s could not be installed: %s"
-msgstr "Kon geen overeenkomstig pakket vinden"
-
-#. TRANSLATORS: There was a programming error that shouldn't happen. The detailed error follows
-#: ../client/pk-console.c:692 ../client/pk-console.c:719
-#: ../client/pk-console.c:815 ../client/pk-console.c:932
-#: ../client/pk-tools-common.c:61 ../client/pk-tools-common.c:79
-#: ../client/pk-tools-common.c:86
-#, c-format
-msgid "Internal error: %s"
-msgstr ""
-
-#. TRANSLATORS: There was an error installing the packages. The detailed error follows
-#: ../client/pk-console.c:700 ../client/pk-console.c:1327
-#, c-format
-msgid "This tool could not install the packages: %s"
-msgstr ""
-
-#. TRANSLATORS: There was an error installing the files. The detailed error follows
-#: ../client/pk-console.c:727
-#, fuzzy, c-format
-msgid "This tool could not install the files: %s"
-msgstr "De bestanden voor dit pakket konden niet worden gevonden"
-
-#. TRANSLATORS: The package name was not found in the installed list. The detailed error follows
-#: ../client/pk-console.c:783
-#, fuzzy, c-format
-msgid "This tool could not remove %s: %s"
-msgstr "Kon geen overeenkomstig pakket vinden"
-
-#. TRANSLATORS: There was an error removing the packages. The detailed error follows
-#: ../client/pk-console.c:806 ../client/pk-console.c:844
-#: ../client/pk-console.c:877
-#, c-format
-msgid "This tool could not remove the packages: %s"
-msgstr ""
-
-#. TRANSLATORS: When removing, we might have to remove other dependencies
-#: ../client/pk-console.c:856
-#, fuzzy
-msgid "The following packages have to be removed:"
-msgstr "De volgende pakketten moeten worden verwijderd"
-
-#. TRANSLATORS: We are checking if it's okay to remove a list of packages
-#: ../client/pk-console.c:863
-#, fuzzy
-msgid "Proceed removing additional packages?"
-msgstr "Akkoord om de additionele pakketten te verwijderen?"
-
-#. TRANSLATORS: We did not remove any packages
-#: ../client/pk-console.c:868
-msgid "The package removal was canceled!"
-msgstr ""
-
-#. TRANSLATORS: The package name was not found in any software sources
-#: ../client/pk-console.c:909
-#, fuzzy, c-format
-msgid "This tool could not download the package %s as it could not be found"
-msgstr "Kon geen overeenkomstig pakket vinden"
-
-#. TRANSLATORS: Could not download the packages for some reason. The detailed error follows
-#: ../client/pk-console.c:940
-#, fuzzy, c-format
-msgid "This tool could not download the packages: %s"
-msgstr "Kon geen overeenkomstig pakket vinden"
-
-#. TRANSLATORS: There was an error getting the list of files for the package. The detailed error follows
-#: ../client/pk-console.c:967 ../client/pk-console.c:976
-#, fuzzy, c-format
-msgid "This tool could not update %s: %s"
-msgstr "Kon geen overeenkomstig pakket vinden"
-
-#. TRANSLATORS: There was an error getting the list of files for the package. The detailed error follows
-#: ../client/pk-console.c:998 ../client/pk-console.c:1006
-#, fuzzy, c-format
-msgid "This tool could not get the requirements for %s: %s"
-msgstr "De bestanden voor dit pakket konden niet worden gevonden"
-
-#. TRANSLATORS: There was an error getting the dependencies for the package. The detailed error follows
-#: ../client/pk-console.c:1028 ../client/pk-console.c:1036
-#, fuzzy, c-format
-msgid "This tool could not get the dependencies for %s: %s"
-msgstr "De afhankelijkheden voor dit pakket konden niet worden verkregen"
-
-#. TRANSLATORS: There was an error getting the details about the package. The detailed error follows
-#: ../client/pk-console.c:1058 ../client/pk-console.c:1066
-#, fuzzy, c-format
-msgid "This tool could not get package details for %s: %s"
-msgstr "De bestanden voor dit pakket konden niet worden gevonden"
-
-#. TRANSLATORS: The package name was not found in any software sources. The detailed error follows
-#: ../client/pk-console.c:1088
-#, fuzzy, c-format
-msgid "This tool could not find the files for %s: %s"
-msgstr "De bestanden voor dit pakket konden niet worden gevonden"
-
-#. TRANSLATORS: There was an error getting the list of files for the package. The detailed error follows
-#: ../client/pk-console.c:1096
-#, fuzzy, c-format
-msgid "This tool could not get the file list for %s: %s"
-msgstr "De bestanden voor dit pakket konden niet worden gevonden"
-
-#. TRANSLATORS: There was an error getting the list of packages. The filename follows
-#: ../client/pk-console.c:1118
-#, c-format
-msgid "File already exists: %s"
-msgstr ""
-
-#. TRANSLATORS: follows a list of packages to install
-#: ../client/pk-console.c:1123 ../client/pk-console.c:1179
-#: ../client/pk-console.c:1254
-#, fuzzy
-msgid "Getting package list"
-msgstr "Pakkettenlijsten vernieuwen"
-
-#. TRANSLATORS: There was an error getting the list of packages. The detailed error follows
-#: ../client/pk-console.c:1129 ../client/pk-console.c:1185
-#: ../client/pk-console.c:1260
-#, fuzzy, c-format
-msgid "This tool could not get package list: %s"
-msgstr "Kon geen overeenkomstig pakket vinden"
-
-#. TRANSLATORS: There was an error saving the list
-#: ../client/pk-console.c:1140
-#, fuzzy, c-format
-msgid "Failed to save to disk"
-msgstr "Verkrijgen van laatste tijd mislukt"
-
-#. TRANSLATORS: There was an error getting the list. The filename follows
-#: ../client/pk-console.c:1174 ../client/pk-console.c:1249
-#, c-format
-msgid "File does not exist: %s"
-msgstr ""
-
-#. TRANSLATORS: header to a list of packages newly added
-#: ../client/pk-console.c:1206
-#, fuzzy
-msgid "Packages to add"
-msgstr "PackageKit-monitor"
-
-#. TRANSLATORS: header to a list of packages removed
-#: ../client/pk-console.c:1214
-#, fuzzy
-msgid "Packages to remove"
-msgstr "PackageKit-service"
-
-#. TRANSLATORS: We didn't find any differences
-#: ../client/pk-console.c:1282
-#, fuzzy, c-format
-msgid "No new packages need to be installed"
-msgstr "Kon geen overeenkomstig pakket vinden"
-
-#. TRANSLATORS: follows a list of packages to install
-#: ../client/pk-console.c:1288
-msgid "To install"
-msgstr ""
-
-#. TRANSLATORS: searching takes some time....
-#: ../client/pk-console.c:1299
-msgid "Searching for package: "
-msgstr ""
-
-#. TRANSLATORS: package was not found -- this is the end of a string ended in ...
-#: ../client/pk-console.c:1303
-msgid "not found."
-msgstr ""
-
-#. TRANSLATORS: We didn't find any packages to install
-#: ../client/pk-console.c:1314
-#, c-format
-msgid "No packages can be found to install"
-msgstr ""
-
-#. TRANSLATORS: installing new packages from package list
-#: ../client/pk-console.c:1320
-#, fuzzy
-msgid "Installing packages"
-msgstr "Pakket installeren"
-
-#. TRANSLATORS: The package name was not found in any software sources. The detailed error follows
-#: ../client/pk-console.c:1356
-#, fuzzy, c-format
-msgid "This tool could not find the update details for %s: %s"
-msgstr "De bestanden voor dit pakket konden niet worden gevonden"
-
-#. TRANSLATORS: There was an error getting the details about the update for the package. The detailed error follows
-#: ../client/pk-console.c:1364
-#, fuzzy, c-format
-msgid "This tool could not get the update details for %s: %s"
-msgstr "De bestanden voor dit pakket konden niet worden gevonden"
-
-#. TRANSLATORS: This was an unhandled error, and we don't have _any_ context
-#: ../client/pk-console.c:1410
-msgid "Error:"
-msgstr ""
-
-#. TRANSLATORS: This a list of details about the package
-#: ../client/pk-console.c:1424
-=======
 #. TRANSLATORS: The package name was not found in any software sources. The detailed error follows
 #: ../client/pk-console.c:699
 #, c-format
@@ -845,63 +426,20 @@
 
 #. TRANSLATORS: This a list of details about the package
 #: ../client/pk-console.c:1457
->>>>>>> f7fe3490
 msgid "Package description"
 msgstr "Pakketomschrijving"
 
 #. TRANSLATORS: This a list files contained in the package
-<<<<<<< HEAD
-#: ../client/pk-console.c:1458
-=======
 #: ../client/pk-console.c:1491
->>>>>>> f7fe3490
 msgid "Package files"
 msgstr "Pakketbestanden"
 
 #. TRANSLATORS: This where the package has no files
-<<<<<<< HEAD
-#: ../client/pk-console.c:1466
-=======
 #: ../client/pk-console.c:1499
->>>>>>> f7fe3490
 msgid "No files"
 msgstr "Geen bestanden"
 
 #. TRANSLATORS: This a request for a GPG key signature from the backend, which the client will prompt for later
-<<<<<<< HEAD
-#: ../client/pk-console.c:1489
-msgid "Repository signature required"
-msgstr ""
-
-#. TRANSLATORS: This a prompt asking the user to import the security key
-#: ../client/pk-console.c:1499
-msgid "Do you accept this signature?"
-msgstr ""
-
-#. TRANSLATORS: This is where the user declined the security key
-#: ../client/pk-console.c:1503
-msgid "The signature was not accepted."
-msgstr ""
-
-#. TRANSLATORS: This a request for a EULA
-#: ../client/pk-console.c:1537
-msgid "End user license agreement required"
-msgstr ""
-
-#. TRANSLATORS: This a prompt asking the user to agree to the license
-#: ../client/pk-console.c:1544
-#, fuzzy
-msgid "Do you agree to this license?"
-msgstr "Er is niet akkoord gegaan met de licentie, opdracht zal mislukken"
-
-#. TRANSLATORS: This is where the user declined the license
-#: ../client/pk-console.c:1548
-msgid "The license was refused."
-msgstr ""
-
-#. TRANSLATORS: This is when the daemon crashed, and we are up shit creek without a paddle
-#: ../client/pk-console.c:1577
-=======
 #: ../client/pk-console.c:1522
 msgid "Repository signature required"
 msgstr "Repository signatuur vereist"
@@ -933,37 +471,10 @@
 
 #. TRANSLATORS: This is when the daemon crashed, and we are up shit creek without a paddle
 #: ../client/pk-console.c:1610
->>>>>>> f7fe3490
 msgid "The daemon crashed mid-transaction!"
 msgstr "De service is midden in de transactie gecrashed!"
 
 #. TRANSLATORS: This is the header to the --help menu
-<<<<<<< HEAD
-#: ../client/pk-console.c:1630
-msgid "PackageKit Console Interface"
-msgstr "PackageKit console-interface"
-
-#: ../client/pk-console.c:1630
-msgid "Subcommands:"
-msgstr "Subopdrachten:"
-
-#: ../client/pk-console.c:1719 ../client/pk-generate-pack.c:184
-#: ../client/pk-monitor.c:115
-#: ../contrib/command-not-found/pk-command-not-found.c:510
-#: ../src/pk-main.c:192
-msgid "Show extra debugging information"
-msgstr "Extra debuginformatie tonen"
-
-#: ../client/pk-console.c:1721 ../client/pk-monitor.c:117
-msgid "Show the program version and exit"
-msgstr "Programmaversie tonen en sluiten"
-
-#: ../client/pk-console.c:1723
-msgid "Set the filter, e.g. installed"
-msgstr "Filter instellen, bijvoorbeeld geïnstalleerd"
-
-#: ../client/pk-console.c:1725
-=======
 #: ../client/pk-console.c:1663
 msgid "PackageKit Console Interface"
 msgstr "PackageKit console-interface"
@@ -994,456 +505,10 @@
 
 #. TRANSLATORS: command line argument, work asynchronously
 #: ../client/pk-console.c:1766
->>>>>>> f7fe3490
 msgid "Exit without waiting for actions to complete"
 msgstr "Afsluiten zonder te wachten tot de transacties zijn afgerond"
 
 #. TRANSLATORS: This is when we could not connect to the system bus, and is fatal
-<<<<<<< HEAD
-#: ../client/pk-console.c:1752
-#, fuzzy
-msgid "This tool could not connect to system DBUS."
-msgstr "Er kon geen verbinding worden gelegd met DBUS"
-
-#. TRANSLATORS: The user specified an incorrect filter
-#: ../client/pk-console.c:1839
-msgid "The filter specified was invalid"
-msgstr ""
-
-#: ../client/pk-console.c:1856
-#, fuzzy
-msgid "You need to specify a search type, e.g. name"
-msgstr "Er moet een zoektype worden opgegeven"
-
-#: ../client/pk-console.c:1861 ../client/pk-console.c:1868
-#: ../client/pk-console.c:1875 ../client/pk-console.c:1882
-#: ../client/pk-console.c:1990 ../client/pk-console.c:2000
-#: ../client/pk-console.c:2007 ../client/pk-console.c:2014
-msgid "You need to specify a search term"
-msgstr "Er moet een zoekterm worden opgegeven"
-
-#: ../client/pk-console.c:1887
-msgid "Invalid search type"
-msgstr "Ongeldig zoektype"
-
-#: ../client/pk-console.c:1892
-msgid "You need to specify a package or file to install"
-msgstr "Er moet een pakket of bestand worden opgegeven om te installeren "
-
-#: ../client/pk-console.c:1899
-msgid "You need to specify a type, key_id and package_id"
-msgstr "Er moet een type worden opgegeven, key_id of package_id"
-
-#: ../client/pk-console.c:1906
-msgid "You need to specify a package to remove"
-msgstr "Er moet een pakket worden opgegeven om te verwijderen"
-
-#: ../client/pk-console.c:1912
-#, fuzzy
-msgid ""
-"You need to specify the destination directory and then the packages to "
-"download"
-msgstr "Er moet een type worden opgegeven, key_id of package_id"
-
-#: ../client/pk-console.c:1917
-msgid "Directory not found"
-msgstr ""
-
-#: ../client/pk-console.c:1923
-#, fuzzy
-msgid "You need to specify a licence identifier (eula-id)"
-msgstr "Er moet een eula-id worden opgegeven"
-
-#: ../client/pk-console.c:1939
-msgid "You need to specify a package name to resolve"
-msgstr "Er moet een pakketnaam worden opgegeven om op te lossen"
-
-#: ../client/pk-console.c:1946 ../client/pk-console.c:1953
-#, fuzzy
-msgid "You need to specify a repository name"
-msgstr "Er moet een depotnaam worden opgegeven"
-
-#: ../client/pk-console.c:1960
-msgid "You need to specify a repo name/parameter and value"
-msgstr "Er moet een depot-naam/parameter en waarde worden opgegeven"
-
-#: ../client/pk-console.c:1972
-#, fuzzy
-msgid "You need to specify an action, e.g. 'update-system'"
-msgstr "Er moet een zoektype worden opgegeven"
-
-#: ../client/pk-console.c:1977
-msgid "You need to specify a correct role"
-msgstr "Er moet een correcte rol worden opgegeven"
-
-#: ../client/pk-console.c:1982
-msgid "Failed to get last time"
-msgstr "Verkrijgen van laatste tijd mislukt"
-
-#: ../client/pk-console.c:2021
-#, fuzzy
-msgid "You need to specify a package to find the details for"
-msgstr "Er moet een pakket worden opgegeven om de bestanden er van te vinden"
-
-#: ../client/pk-console.c:2028
-msgid "You need to specify a package to find the files for"
-msgstr "Er moet een pakket worden opgegeven om de bestanden er van te vinden"
-
-#: ../client/pk-console.c:2035
-#, fuzzy
-msgid "You need to specify a list file to create"
-msgstr "Er moet een tijdsbestek worden opgegeven"
-
-#: ../client/pk-console.c:2043 ../client/pk-console.c:2051
-#, fuzzy
-msgid "You need to specify a list file to open"
-msgstr "Er moet een tijdsbestek worden opgegeven"
-
-#. TRANSLATORS: The user tried to use an unsupported option on the command line
-#: ../client/pk-console.c:2104
-#, fuzzy, c-format
-msgid "Option '%s' is not supported"
-msgstr "Optie '%s' wordt niet ondersteund"
-
-#. TRANSLATORS: User does not have permission to do this
-#: ../client/pk-console.c:2117
-msgid "You don't have the necessary privileges for this operation"
-msgstr "De benodigde privileges voor deze operatie ontbreken"
-
-#. TRANSLATORS: Generic failure of what they asked to do
-#: ../client/pk-console.c:2120
-msgid "Command failed"
-msgstr "Opdracht mislukt"
-
-#. TRANSLATORS: This is the state of the transaction
-#: ../client/pk-generate-pack.c:100
-msgid "Downloading"
-msgstr ""
-
-#. TRANSLATORS: This is when the main packages are being downloaded
-#: ../client/pk-generate-pack.c:120
-msgid "Downloading packages"
-msgstr ""
-
-#. TRANSLATORS: This is when the dependency packages are being downloaded
-#: ../client/pk-generate-pack.c:125
-msgid "Downloading dependencies"
-msgstr ""
-
-#: ../client/pk-generate-pack.c:186
-msgid "Set the file name of dependencies to be excluded"
-msgstr ""
-
-#: ../client/pk-generate-pack.c:188
-msgid "The output directory (the current directory is used if ommitted)"
-msgstr ""
-
-#: ../client/pk-generate-pack.c:190
-msgid "The package to be put into the service pack"
-msgstr ""
-
-#: ../client/pk-generate-pack.c:192
-msgid "Put all updates available in the service pack"
-msgstr ""
-
-#. TRANSLATORS: This is when the user fails to supply the correct arguments
-#: ../client/pk-generate-pack.c:220
-msgid "Neither --package or --updates option selected."
-msgstr ""
-
-#. TRANSLATORS: This is when the user fails to supply just one argument
-#: ../client/pk-generate-pack.c:228
-msgid "Both options selected."
-msgstr ""
-
-#. TRANSLATORS: This is when file already exists
-#: ../client/pk-generate-pack.c:261
-msgid "A pack with the same name already exists, do you want to overwrite it?"
-msgstr ""
-
-#. TRANSLATORS: This is when the pack was not overwritten
-#: ../client/pk-generate-pack.c:264
-msgid "The pack was not overwritten."
-msgstr ""
-
-#. TRANSLATORS: This is when the temporary directory cannot be created, the directory name follows
-#: ../client/pk-generate-pack.c:276
-#, fuzzy
-msgid "Failed to create directory:"
-msgstr "Verkrijgen van laatste tijd mislukt"
-
-#. TRANSLATORS: This is when the list of packages from the remote computer cannot be opened
-#: ../client/pk-generate-pack.c:285
-#, fuzzy
-msgid "Failed to open package list."
-msgstr "Verkrijgen van laatste tijd mislukt"
-
-#. TRANSLATORS: The package name is being matched up to available packages
-#: ../client/pk-generate-pack.c:295
-msgid "Finding package name."
-msgstr ""
-
-#. TRANSLATORS: This is when the package cannot be found in any software source. The detailed error follows
-#: ../client/pk-generate-pack.c:299
-#, c-format
-msgid "Failed to find package '%s': %s"
-msgstr ""
-
-#. TRANSLATORS: This is telling the user we are in the process of making the pack
-#: ../client/pk-generate-pack.c:315
-msgid "Creating service pack..."
-msgstr ""
-
-#. TRANSLATORS: we succeeded in making the file
-#: ../client/pk-generate-pack.c:322
-#, c-format
-msgid "Service pack created '%s'"
-msgstr ""
-
-#. TRANSLATORS: we failed to make te file
-#: ../client/pk-generate-pack.c:326
-#, fuzzy, c-format
-msgid "Failed to create '%s': %s"
-msgstr "Verkrijgen van laatste tijd mislukt"
-
-#: ../client/pk-monitor.c:132
-msgid "PackageKit Monitor"
-msgstr "PackageKit-monitor"
-
-#. TRANSLATORS: The package was not found in any software sources
-#: ../client/pk-tools-common.c:114
-#, c-format
-msgid "The package could not be found"
-msgstr ""
-
-#. TRANSLATORS: more than one package could be found that matched, to follow is a list of possible packages
-#: ../client/pk-tools-common.c:125
-#, fuzzy
-msgid "More than one package matches:"
-msgstr "Er zijn meerdere pakketten die overeenkomen"
-
-#. TRANSLATORS: This finds out which package in the list to use
-#: ../client/pk-tools-common.c:132
-#, fuzzy
-msgid "Please choose the correct package: "
-msgstr "Voer het pakketnummer in:"
-
-#: ../client/pk-tools-common.c:157
-#, c-format
-msgid "Please enter a number from 1 to %i: "
-msgstr "Voer een nummer in van 1 tot %i: "
-
-#. TRANSLATORS: we failed to find the package, this shouldn't happen
-#: ../contrib/command-not-found/pk-command-not-found.c:361
-#, fuzzy
-msgid "Failed to search for file"
-msgstr "Verkrijgen van laatste tijd mislukt"
-
-#. TRANSLATORS: we failed to launch the executable, the error follows
-#: ../contrib/command-not-found/pk-command-not-found.c:485
-#, fuzzy
-msgid "Failed to launch:"
-msgstr "Verkrijgen van laatste tijd mislukt"
-
-#. TRANSLATORS: tool that gets called when the command is not found
-#: ../contrib/command-not-found/pk-command-not-found.c:526
-#, fuzzy
-msgid "PackageKit Command Not Found"
-msgstr "PackageKit-monitor"
-
-#. TRANSLATORS: the prefix of all the output telling the user why it's not executing
-#: ../contrib/command-not-found/pk-command-not-found.c:548
-#, fuzzy
-msgid "Command not found."
-msgstr "Opdracht mislukt"
-
-#. TRANSLATORS: tell the user what we think the command is
-#: ../contrib/command-not-found/pk-command-not-found.c:555
-#, fuzzy
-msgid "Similar command is:"
-msgstr "Subopdrachten:"
-
-#. TRANSLATORS: Ask the user if we should run the similar command
-#: ../contrib/command-not-found/pk-command-not-found.c:564
-msgid "Run similar command:"
-msgstr ""
-
-#. TRANSLATORS: show the user a list of commands that they could have meant
-#. TRANSLATORS: show the user a list of commands we could run
-#: ../contrib/command-not-found/pk-command-not-found.c:576
-#: ../contrib/command-not-found/pk-command-not-found.c:585
-#, fuzzy
-msgid "Similar commands are:"
-msgstr "Subopdrachten:"
-
-#. TRANSLATORS: ask the user to choose a file to run
-#: ../contrib/command-not-found/pk-command-not-found.c:592
-msgid "Please choose a command to run"
-msgstr ""
-
-#. TRANSLATORS: tell the user what package provides the command
-#: ../contrib/command-not-found/pk-command-not-found.c:607
-msgid "The package providing this file is:"
-msgstr ""
-
-#. TRANSLATORS: as the user if we want to install a package to provide the command
-#: ../contrib/command-not-found/pk-command-not-found.c:612
-#, c-format
-msgid "Install package '%s' to provide command '%s'?"
-msgstr ""
-
-#. TRANSLATORS: Show the user a list of packages that provide this command
-#: ../contrib/command-not-found/pk-command-not-found.c:633
-msgid "Packages providing this file are:"
-msgstr ""
-
-#. TRANSLATORS: Show the user a list of packages that they can install to provide this command
-#: ../contrib/command-not-found/pk-command-not-found.c:642
-msgid "Suitable packages are:"
-msgstr ""
-
-#. get selection
-#. TRANSLATORS: ask the user to choose a file to install
-#: ../contrib/command-not-found/pk-command-not-found.c:650
-#, fuzzy
-msgid "Please choose a package to install"
-msgstr "Voer het pakketnummer in:"
-
-#. TRANSLATORS: when we are getting data from the daemon
-#: ../contrib/browser-plugin/src/contents.cpp:298
-msgid "Getting package information..."
-msgstr ""
-
-#. TRANSLATORS: run an applicaiton
-#: ../contrib/browser-plugin/src/contents.cpp:304
-#, c-format
-msgid "Run %s"
-msgstr ""
-
-#. TRANSLATORS: show the installed version of a package
-#: ../contrib/browser-plugin/src/contents.cpp:310
-#, fuzzy
-msgid "Installed version"
-msgstr "Beveiligingshandtekening installeren"
-
-#. TRANSLATORS: run the application now
-#: ../contrib/browser-plugin/src/contents.cpp:318
-#, c-format
-msgid "Run version %s now"
-msgstr ""
-
-#: ../contrib/browser-plugin/src/contents.cpp:324
-msgid "Run now"
-msgstr ""
-
-#. TRANSLATORS: update to a new version of the package
-#: ../contrib/browser-plugin/src/contents.cpp:330
-#, c-format
-msgid "Update to version %s"
-msgstr ""
-
-#. TRANSLATORS: To install a package
-#: ../contrib/browser-plugin/src/contents.cpp:336
-#, fuzzy, c-format
-msgid "Install %s now"
-msgstr "Beveiligingshandtekening installeren"
-
-#. TRANSLATORS: the version of the package
-#: ../contrib/browser-plugin/src/contents.cpp:339
-msgid "Version"
-msgstr ""
-
-#. TRANSLATORS: noting found, so can't install
-#: ../contrib/browser-plugin/src/contents.cpp:344
-msgid "No packages found for your system"
-msgstr ""
-
-#. TRANSLATORS: package is being installed
-#: ../contrib/browser-plugin/src/contents.cpp:349
-msgid "Installing..."
-msgstr ""
-
-#: ../data/packagekit-catalog.xml.in.h:1
-#, fuzzy
-msgid "PackageKit Catalog"
-msgstr "PackageKit-monitor"
-
-#: ../data/packagekit-package-list.xml.in.h:1
-#, fuzzy
-msgid "PackageKit Package List"
-msgstr "PackageKit-monitor"
-
-#: ../data/packagekit-servicepack.xml.in.h:1
-#, fuzzy
-msgid "PackageKit Service Pack"
-msgstr "PackageKit-service"
-
-#: ../policy/org.freedesktop.packagekit.policy.in.h:1
-msgid "Accept EULA"
-msgstr "EULA accepteren"
-
-#: ../policy/org.freedesktop.packagekit.policy.in.h:2
-msgid "Authentication is required to accept a EULA"
-msgstr "Authenticatie is vereist om een EULA te accepteren"
-
-#: ../policy/org.freedesktop.packagekit.policy.in.h:3
-#, fuzzy
-msgid ""
-"Authentication is required to cancel a task that was not started by yourself"
-msgstr ""
-"Athenticatie is vereist om de parameters van de softwarebronnen te wijzigen"
-
-#: ../policy/org.freedesktop.packagekit.policy.in.h:4
-msgid "Authentication is required to change software source parameters"
-msgstr ""
-"Athenticatie is vereist om de parameters van de softwarebronnen te wijzigen"
-
-#: ../policy/org.freedesktop.packagekit.policy.in.h:5
-#, fuzzy
-msgid ""
-"Authentication is required to consider a key used for signing packages as "
-"trusted"
-msgstr "Authenticatie is vereist om de pakketlijst te vernieuwen"
-
-#: ../policy/org.freedesktop.packagekit.policy.in.h:6
-#, fuzzy
-msgid "Authentication is required to install a signed package"
-msgstr "Authenticatie is vereist om een pakket te installeren"
-
-#: ../policy/org.freedesktop.packagekit.policy.in.h:7
-#, fuzzy
-msgid "Authentication is required to install an untrusted package"
-msgstr "Authenticatie is vereist om een pakket te installeren"
-
-#: ../policy/org.freedesktop.packagekit.policy.in.h:8
-#, fuzzy
-msgid "Authentication is required to refresh the system sources"
-msgstr "Authenticatie is vereist om de pakketlijst te vernieuwen"
-
-#: ../policy/org.freedesktop.packagekit.policy.in.h:9
-msgid "Authentication is required to remove packages"
-msgstr "Authenticatie is vereist om pakketen te verwijderen"
-
-#: ../policy/org.freedesktop.packagekit.policy.in.h:10
-msgid "Authentication is required to rollback a transaction"
-msgstr "Authenticatie is vereist om een transactie terug te draaien"
-
-#: ../policy/org.freedesktop.packagekit.policy.in.h:11
-#, fuzzy
-msgid ""
-"Authentication is required to set the network proxy used for downloading "
-"packages"
-msgstr "Authenticatie is vereist om pakketen te verwijderen"
-
-#: ../policy/org.freedesktop.packagekit.policy.in.h:12
-msgid "Authentication is required to update packages"
-msgstr "Authenticatie is vereist om pakketen bij te werken"
-
-#: ../policy/org.freedesktop.packagekit.policy.in.h:13
-msgid "Cancel foreign task"
-msgstr ""
-
-=======
 #: ../client/pk-console.c:1793
 msgid "This tool could not connect to system DBUS."
 msgstr "Er kon geen verbinding worden gelegd met system DBUS"
@@ -1899,26 +964,11 @@
 msgid "Cancel foreign task"
 msgstr "Breek uitheemse taak af"
 
->>>>>>> f7fe3490
 #: ../policy/org.freedesktop.packagekit.policy.in.h:14
 msgid "Change software source parameters"
 msgstr "Parameters van de softwarebronnen wijzigen"
 
 #: ../policy/org.freedesktop.packagekit.policy.in.h:15
-<<<<<<< HEAD
-#, fuzzy
-msgid "Install signed package"
-msgstr "Pakket installeren"
-
-#: ../policy/org.freedesktop.packagekit.policy.in.h:16
-#, fuzzy
-msgid "Install untrusted local file"
-msgstr "Lokaal bestand installeren"
-
-#: ../policy/org.freedesktop.packagekit.policy.in.h:17
-msgid "Refresh system sources"
-msgstr ""
-=======
 msgid "Install signed package"
 msgstr "Getekend pakket installeren"
 
@@ -1929,7 +979,6 @@
 #: ../policy/org.freedesktop.packagekit.policy.in.h:17
 msgid "Refresh system sources"
 msgstr "Herlaad systeembronnen"
->>>>>>> f7fe3490
 
 #: ../policy/org.freedesktop.packagekit.policy.in.h:18
 msgid "Remove package"
@@ -1941,28 +990,6 @@
 
 #: ../policy/org.freedesktop.packagekit.policy.in.h:20
 msgid "Set network proxy"
-<<<<<<< HEAD
-msgstr ""
-
-#: ../policy/org.freedesktop.packagekit.policy.in.h:21
-msgid "Trust a key used for signing packages"
-msgstr ""
-
-#: ../policy/org.freedesktop.packagekit.policy.in.h:22
-#, fuzzy
-msgid "Update packages"
-msgstr "Pakket bijwerken"
-
-#: ../src/pk-main.c:86
-msgid "Startup failed due to security policies on this machine."
-msgstr "Opstarten is mislukt door beveiligingsmaatregelen op deze machine"
-
-#: ../src/pk-main.c:87
-msgid "This can happen for two reasons:"
-msgstr "Dit kan twee redenen hebben:"
-
-#: ../src/pk-main.c:88
-=======
 msgstr "Stel netwerkproxy in"
 
 #: ../policy/org.freedesktop.packagekit.policy.in.h:21
@@ -1985,60 +1012,16 @@
 
 #. TRANSLATORS: only allowed to be owned by root
 #: ../src/pk-main.c:91
->>>>>>> f7fe3490
 msgid "The correct user is not launching the executable (usually root)"
-msgstr ""
-"Het programma wordt niet door de correcte gebruiker gestart (gewoonlijk root)"
-
-<<<<<<< HEAD
-#: ../src/pk-main.c:89
-#, fuzzy
-=======
+msgstr "Het programma wordt niet door de correcte gebruiker gestart (gewoonlijk root)"
+
 #. TRANSLATORS: or we are installed in a prefix
 #: ../src/pk-main.c:93
->>>>>>> f7fe3490
 msgid ""
 "The org.freedesktop.PackageKit.conf file is not installed in the system "
 "directory:"
 msgstr ""
 "Het org.freedesktop.PackageKit.conf bestand is niet geïnstalleerd in de "
-<<<<<<< HEAD
-"systeemmap /etc/dbus-1/system.d"
-
-#: ../src/pk-main.c:188
-msgid "Packaging backend to use, e.g. dummy"
-msgstr "Te gebruiken pakketbeheerder, bijvoorbeeld dummy"
-
-#: ../src/pk-main.c:190
-msgid "Daemonize and detach from the terminal"
-msgstr "Als service starten en van de terminal loskoppelen"
-
-#: ../src/pk-main.c:194
-msgid "Disable the idle timer"
-msgstr "De idle-timer uitschakelen"
-
-#: ../src/pk-main.c:196
-msgid "Show version and exit"
-msgstr "Versie tonen en afsluiten"
-
-#: ../src/pk-main.c:198
-msgid "Exit after a small delay"
-msgstr "Afsluiten na een kleine vertraging"
-
-#: ../src/pk-main.c:200
-msgid "Exit after the engine has loaded"
-msgstr "Afsluiten nadat de verwerkingseenheid is geladen"
-
-#: ../src/pk-main.c:214
-msgid "PackageKit service"
-msgstr "PackageKit-service"
-
-#: ../src/pk-main.c:250
-msgid "Cannot connect to the system bus"
-msgstr "Er kan geen verbinding worden gelegd met de systeembus"
-
-#: ../src/pk-main.c:299
-=======
 "systeemmap:"
 
 #. TRANSLATORS: a backend is the system package tool, e.g. yum, apt
@@ -2083,88 +1066,6 @@
 
 #. TRANSLATORS: cannot register on system bus, unknown reason
 #: ../src/pk-main.c:313
->>>>>>> f7fe3490
 #, c-format
 msgid "Error trying to start: %s\n"
 msgstr "Fout bij het proberen te starten: %s\n"
-
-#~ msgid "Install local file"
-#~ msgstr "Lokaal bestand installeren"
-
-#~ msgid "Okay to import key?"
-#~ msgstr "Moet de sleutel worden geïmporteerd?"
-
-#~ msgid "Did not import key"
-#~ msgstr "De sleutel werd niet geïmporteerd"
-
-#~ msgid "Do you agree?"
-#~ msgstr "Akkoord?"
-
-#~ msgid "A logout and login is required"
-#~ msgstr "Het is vereist om uit te loggen en opnieuw in te loggen"
-
-#, fuzzy
-#~ msgid "Could not find package to remove"
-#~ msgstr "Kon geen pakket vinden met deze naam om te verwijderen"
-
-#~ msgid "Cancelled!"
-#~ msgstr "Geannuleerd!"
-
-#, fuzzy
-#~ msgid "Could not find package to update"
-#~ msgstr "Kon geen overeenkomstig pakket vinden"
-
-#, fuzzy
-#~ msgid "Could not find what packages require"
-#~ msgstr "Er kon niet worden achterhaald welke pakketten dit pakket vereisen"
-
-#, fuzzy
-#~ msgid "Could not find details for"
-#~ msgstr "De bestanden voor dit pakket konden niet worden gevonden"
-
-#~ msgid "Could not find a package match"
-#~ msgstr "Kon geen overeenkomstig pakket vinden"
-
-#, fuzzy
-#~ msgid "Resolving package name to remote object"
-#~ msgstr "De volgende pakketten moeten worden verwijderd"
-
-#, fuzzy
-#~ msgid "Could not set database readonly"
-#~ msgstr "Database kon niet worden geopend: %s"
-
-#~ msgid "Could not open database: %s"
-#~ msgstr "Database kon niet worden geopend: %s"
-
-#~ msgid "You probably need to run this program as the root user"
-#~ msgstr "Het programma moet mogelijk met de root-gebruiker worden uitgevoerd"
-
-#~ msgid "Authentication is required to install a local file"
-#~ msgstr "Authenticatie is vereist om een lokaal bestand te installeren"
-
-#~ msgid "Authentication is required to install a security signature"
-#~ msgstr ""
-#~ "Authenticatie is vereist om een beveiligingshandtekening te installeren"
-
-#~ msgid "Authentication is required to update all packages"
-#~ msgstr "Authenticatie is vereist om alle pakketen bij te werken"
-
-#~ msgid "Update all packages"
-#~ msgstr "Alle pakketten bijwerken"
-
-#~ msgid ""
-#~ "Could not find a package with that name to install, or package already "
-#~ "installed"
-#~ msgstr ""
-#~ "Kon geen pakket vinden met deze naam om te installeren, of het pakket is "
-#~ "al geïnstalleerd"
-
-#~ msgid "Could not find a package with that name to update"
-#~ msgstr "Er kon geen pakket worden gevonden met deze naam om bij te werken"
-
-#~ msgid "Could not find a description for this package"
-#~ msgstr "Er kon geen omschrijving voor dit pakket worden gevonden"
-
-#~ msgid "You need to specify a package to find the description for"
-#~ msgstr ""
-#~ "Er moet een pakket worden opgegeven om de beschrijving er van te vinden"