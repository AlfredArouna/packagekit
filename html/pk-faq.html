<html>
<head>
<title>PackageKit</title>
<link rel="stylesheet" href="style.css" type="text/css" media="screen"/></center>
</head>
<body>

<table align="center" class="title">
<tr>
 <td><center><img src="img/packagekit.png"/></center></td>
 <td width="95%" valign="middle"><p class="title">Screenshots</p></td>
 <td><center><img src="img/packagekit.png"/></center></td>
</tr>
</table>

<p>Back to the <a href="index.html">main page</a></p>

<h1>Frequently asked questions</h1>

<h3>How complete is backend ${FOO}?</h3>
<p>
Backends are updated all the time, so it's best to see the BACKENDS file in git -
this is the latest version of that file:
</p>
<pre>
                  | conary | yum | apt | box | alpm | smart | pisi |
--------------------------------------------------------------------
resolve           |        |  X  |     |  X  |      |   X   |   X  |
refresh-cache     |   X    |  X  |  X  |  X  |      |   X   |   X  |
get-updates       |   X    |  X  |     |  X  |      |   X   |   X  |
update-system     |   X    |  X  |     |  X  |      |   X   |   X  |
search-name       |   X    |  X  |  X  |  X  |  X   |   X   |      |
search-details    |        |  X  |  X  |  X  |      |       |      |
search-file       |        |  X  |     |  X  |      |       |      |
search-group      |        |     |     |     |      |       |      |
install-package   |   X    |  X  |     |  X  |  X   |   X   |   X  |
install-file      |        |  X  |     |  X  |      |       |      |
remove-package    |   X    |  X  |     |  X  |  X   |   X   |   X  |
update-package    |        |  X  |     |  X  |      |   X   |   X  |
get-depends       |        |  X  |     |  X  |      |       |   X  |
get-requires      |   X    |     |     |  X  |      |       |   X  |
get-description   |   X    |  X  |  X  |  X  |      |   X   |   X  |
get-update-detail |        |     |     |     |      |       |      |
<<<<<<< HEAD
get-repo-list     |        |  X  |     |     |  X   |   X   |   X  |
repo-enable       |        |  X  |     |     |      |   X   |      |
=======
get-repo-list     |        |  X  |     |  X  |  X   |       |   X  |
repo-enable       |        |  X  |     |     |      |       |      |
>>>>>>> 87b2c6e6
repo-set-data     |        |     |     |     |      |       |      |
cancel-transaction|        |     |     |     |      |       |   X  |
</pre>

<h3>What if the backend package manager doesn't support percentage updates?</h3>
<p>
You don't have to have a backend that supports percentage updates.
If you don't know the progress, just emit NoPercentageUpdates and then the UI
should just do the right thing and spin.
</p>

<h3>With all the differences between backends, how will PackageKit support all the different options?</h3>
<p>
Backends don't have to support all options of all methods.
Just set an error and return false if not implemented.
</p>

<h3>But error codes are different on each backend?</h3>
<p>
Error codes have to be standardized so they can be localized.
The error detail field can just be the untranslatable output.
If you are creating a backend and you need another error enum, mention it
and we can add it to the supported list.
</p>

<h3>How will PackageKit handle installation an application that needs user interaction?</h3>
<p>
Upgrading, installing or removing packages <b>has to be 100% silent</b>.
</p>
<p>
The user cannot be prompted for questions "set applet setuid?" as these will
not be handled in PackageKit.
The backend should do the right thing, as these messages mean very little to
the average user and cannot be translated.
</p>

<h3>Does PackageKit replace up2date?</h3>
<p>
PackageKit does not replace up2date.
PackageKit is a way for users to interact with the packaging system, not for an
administrator to install software on remote machines.
</p>

<h3>Is PackageKit a system daemon, always running and using resources?</h3>
<p>
PackageKit is not yet another system daemon.
It quits when not doing anything, and only starts when something wants
information or a task completed.
</p>

<h3>How does PackageKit handle dependencies?</h3>
<p>
PackageKit <b>does not do</b> dependency resolution.
This problem has already been solved by the backend systems and we don't really
want to re-invent the wheel.
</p>
<p>
PackageKit does not have the fine-grained API to do everything.
For instance, synaptic should still use libapt as can do much more than can be
provided by PackageKit.
</p>

<h3>Does PackageKit replace the Red Carpet service?</h3>
<p>
PackageKit is not a replacement to red carpet.
Red carpet was really great and years ahead of it's time, but tried to do
everything package related on the system, and moved onto the enterprise
centralized management model.
Although cool, this latter point made things too political in my opinion.
</p>

<h3>How fast is PackageKit?</h3>
<p>
PackageKit is really fast.
It takes about 1 second to search for installed and available packages
with "power" in the description - no blocking of the UI happens at all as it's
all asyncronous.
All the applications start instantly with no root password needed at startup.
</p>

<h3>How does PackageKit work with multiple users?</h3>
<p>
PackageKit is designed from the ground up to work with fast user switching and
logging in and out of sessions during upgrades.
You can start a system upgrade, log out, log in as another user, and be notified
when the upgrade is complete, all without risking your rpmdb.
</p>

<h3>Can users still use their normal package managers and backends, such as Yum, APT or Conary?</h3>
<p>
PackageKit does not stop you using the low level tools yourself.
You can use rpm and yum or dpkg and apt when PK is inactive (99.999% of the time)
when you really need some command line love.
No more fighting over <code>yum</code>, <code>yum-updatesd</code>,
<code>pup</code> and <code>pirut</code>.
</p>

<h3>Is there an organization or corporation sponsoring development of PackageKit?</h3>
<p>
PackageKit is not sponsored by anyone.
Whilst interning at RedHat I spent a few days on the API and some UI designs,
but all the coding is done in my free time.
</p>

<p>Back to the <a href="index.html">main page</a></p>

</body>
</html>
<|MERGE_RESOLUTION|>--- conflicted
+++ resolved
@@ -41,13 +41,8 @@
 get-requires      |   X    |     |     |  X  |      |       |   X  |
 get-description   |   X    |  X  |  X  |  X  |      |   X   |   X  |
 get-update-detail |        |     |     |     |      |       |      |
-<<<<<<< HEAD
-get-repo-list     |        |  X  |     |     |  X   |   X   |   X  |
+get-repo-list     |        |  X  |     |  X  |  X   |   X   |   X  |
 repo-enable       |        |  X  |     |     |      |   X   |      |
-=======
-get-repo-list     |        |  X  |     |  X  |  X   |       |   X  |
-repo-enable       |        |  X  |     |     |      |       |      |
->>>>>>> 87b2c6e6
 repo-set-data     |        |     |     |     |      |       |      |
 cancel-transaction|        |     |     |     |      |       |   X  |
 </pre>
