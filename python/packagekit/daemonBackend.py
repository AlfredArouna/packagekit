# Licensed under the GNU General Public License Version 2
#
# This program is free software; you can redistribute it and/or modify
# it under the terms of the GNU General Public License as published by
# the Free Software Foundation; either version 2 of the License, or
# (at your option) any later version.
#
# This program is distributed in the hope that it will be useful,
# but WITHOUT ANY WARRANTY; without even the implied warranty of
# MERCHANTABILITY or FITNESS FOR A PARTICULAR PURPOSE.  See the
# GNU General Public License for more details.
#
# You should have received a copy of the GNU General Public License
# along with this program; if not, write to the Free Software
# Foundation, Inc., 59 Temple Place - Suite 330, Boston, MA 02111-1307, USA.

# Copyright (C) 2007 Tim Lauridsen <timlau@fedoraproject.org>
#                    Robin Norwood <rnorwood@redhat.com>                  

#
# This file contain the base classes to implement a PackageKit python backend
#

# imports
import sys
import traceback
import types
from enums import *
import gobject
import os
from pkexceptions import *
import dbus.service

# Classes

class PackageKitBaseBackend(dbus.service.Object):

<<<<<<< HEAD
    def __init__(self, bus_name, dbus_path, daemon=False):
        if daemon:
            self.daemonize()
=======
    def __init__(self, bus_name=None, dbus_path=None):
>>>>>>> 694f1662

        dbus.service.Object.__init__(self, bus_name, dbus_path)

        self._locked = False

        self.loop = gobject.MainLoop()
        self.loop.run()
<<<<<<< HEAD
       
    def daemonize(self):
        """
        forking code stolen from yum-updatesd
        """
        print "daemonize"
        pid = os.fork()
        if pid:
            print "pid = %s" % pid
            sys.exit()
        os.chdir("/")
        fd = os.open("/dev/null", os.O_RDWR)
        os.dup2(fd, 0)
        os.dup2(fd, 1)
        os.dup2(fd, 2)
        os.close(fd)
     
=======

>>>>>>> 694f1662
    def doLock(self):
        ''' Generic locking, overide and extend in child class'''
        self._locked = True

    def doUnlock(self):
        ''' Generic unlocking, overide and extend in child class'''
        self._locked = False

    def isLocked(self):
        return self._locked


#
# Utility methods
#

    def _get_package_id(self,name,version,arch,data):
        return "%s;%s;%s;%s" % (name,version,arch,data)

    def get_package_from_id(self,id):
        ''' split up a package id name;ver;arch;data into a tuple
            containing (name,ver,arch,data)
        '''
        return tuple(id.split(';',4))

    def check_license_field(self,license_field):
        '''
        Check the string license_field for free licenses, indicated by
        their short names as documented at
        http://fedoraproject.org/wiki/Licensing

        Licenses can be grouped by " or " to indicate that the package
        can be redistributed under any of the licenses in the group.
        For instance: GPLv2+ or Artistic or FooLicense.

        Also, if a license ends with "+", the "+" is removed before
        comparing it to the list of valid licenses.  So if license
        "FooLicense" is free, then "FooLicense+" is considered free.

        Groups of licenses can be grouped with " and " to indicate
        that parts of the package are distributed under one group of
        licenses, while other parts of the package are distributed
        under another group.  Groups may be wrapped in parenthesis.
        For instance:
          (GPLv2+ or Artistic) and (GPL+ or Artistic) and FooLicense.

        At least one license in each group must be free for the
        package to be considered Free Software.  If the license_field
        is empty, the package is considered non-free.
        '''

        groups = license_field.split(" and ")

        if len(groups) == 0:
            return False

        one_free_group = False

        for group in groups:
            group = group.replace("(","")
            group = group.replace(")","")
            licenses = group.split(" or ")

            group_is_free = False

            for license in licenses:
                license = license.strip()

                if len(license) < 1:
                    continue

                if license[-1] == "+":
                    license = license[0:-1]

                if license in PackageKitEnum.free_licenses:
                    one_free_group = True
                    group_is_free = True
                    break

            if group_is_free == False:
                return False

        if one_free_group == False:
            return False

        return True

class PackagekitProgress:
    '''
    Progress class there controls the total progress of a transaction
    the transaction is divided in n milestones. the class contains a subpercentage
    of the current step (milestone n -> n+1) and the percentage of the whole transaction

    Usage:

    from packagekit.backend import PackagekitProgress

    steps = [10,30,50,70] # Milestones in %
    progress = PackagekitProgress()
    progress.set_steps(steps)
    for milestone in range(len(steps)):
        # do the action is this step
        for i in range(100):
            # do some action
            progress.set_subpercent(i+1)
            print "progress : %s " % progress.percent
        progress.step() # step to next milestone

    '''

    #TODO: Add support for elapsed/remaining time

    def __init__(self):
        self.percent = 0
        self.steps = []
        self.current_step = 0
        self.subpercent = 0

    def set_steps(self,steps):
        '''
        Set the steps for the whole transaction
        @param steps: list of int representing the percentage of each step in the transaction
        '''
        self.reset()
        self.steps = steps
        self.current_step = 0

    def reset(self):
        self.percent = 0
        self.steps = []
        self.current_step = 0
        self.subpercent = 0

    def step(self):
        '''
        Step to the next step in the transaction
        '''
        if self.current_step < len(self.steps)-1:
            self.current_step += 1
            self.percent = self.steps[self.current_step]
            self.subpercent = 0
        else:
            self.percent = 100
            self.subpercent = 0

    def set_subpercent(self,pct):
        '''
        Set subpercentage and update percentage
        '''
        self.subpercent = pct
        self._update_percent()

    def _update_percent(self):
        '''
        Increment percentage based on current step and subpercentage
        '''
        if self.current_step == 0:
            startpct = 0
        else:
            startpct = self.steps[self.current_step-1]
        if self.current_step < len(self.steps)-1:
            endpct = self.steps[self.current_step+1]
        else:
            endpct = 100
        deltapct = endpct -startpct
        f = float(self.subpercent)/100.0
        incr = int(f*deltapct)
        self.percent = startpct + incr
<|MERGE_RESOLUTION|>--- conflicted
+++ resolved
@@ -35,41 +35,14 @@
 
 class PackageKitBaseBackend(dbus.service.Object):
 
-<<<<<<< HEAD
-    def __init__(self, bus_name, dbus_path, daemon=False):
-        if daemon:
-            self.daemonize()
-=======
-    def __init__(self, bus_name=None, dbus_path=None):
->>>>>>> 694f1662
-
+    def __init__(self, bus_name, dbus_path):
         dbus.service.Object.__init__(self, bus_name, dbus_path)
 
         self._locked = False
 
         self.loop = gobject.MainLoop()
         self.loop.run()
-<<<<<<< HEAD
-       
-    def daemonize(self):
-        """
-        forking code stolen from yum-updatesd
-        """
-        print "daemonize"
-        pid = os.fork()
-        if pid:
-            print "pid = %s" % pid
-            sys.exit()
-        os.chdir("/")
-        fd = os.open("/dev/null", os.O_RDWR)
-        os.dup2(fd, 0)
-        os.dup2(fd, 1)
-        os.dup2(fd, 2)
-        os.close(fd)
-     
-=======
-
->>>>>>> 694f1662
+
     def doLock(self):
         ''' Generic locking, overide and extend in child class'''
         self._locked = True
