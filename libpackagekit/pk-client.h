--- conflicted
+++ resolved
@@ -306,13 +306,9 @@
 
 /* repo stuff */
 gboolean	 pk_client_get_repo_list		(PkClient	*client,
-<<<<<<< HEAD
-							 const gchar	*filter,
-							 GError		**error);
-=======
-							 GError		**error)
-							 G_GNUC_WARN_UNUSED_RESULT;
->>>>>>> 43204679
+							 const gchar	*filter,
+							 GError		**error)
+							 G_GNUC_WARN_UNUSED_RESULT;
 gboolean	 pk_client_repo_enable			(PkClient	*client,
 							 const gchar	*repo_id,
 							 gboolean	 enabled,
