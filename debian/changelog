<<<<<<< HEAD
packagekit (0.6.6-git~20100703-0jolicloud7+lucid0) robby-lucid; urgency=low

  * Port to lucid.

 -- Adam McDaniel <adam@jolicloud.org>  Tue, 24 Aug 2010 12:42:01 -0600
=======
packagekit (0.6.6-git~20100703-0jolicloud8) robby; urgency=low

  * aptcc: added archives cleaning after a system update.

 -- Jérémy Bethmont <jerem@jolicloud.org>  Fri, 03 Sep 2010 16:09:24 +0200
>>>>>>> ff2601a6

packagekit (0.6.6-git~20100703-0jolicloud7) robby; urgency=low

  * Move the dpkg configure code init apt::init of aptcc backend
  * Fix dpkg --configure -a when calling packages/check_updates

 -- Andrew Stormont <andy@jolicloud.org>  Thu, 26 Aug 2010 15:17:42 +0200

packagekit (0.6.6-git~20100703-0jolicloud6) robby; urgency=low

  * Bind backend version to PackageKit version
  * Run dpkg --configure -a when performing or checking upgrades

 -- Andrew Stormont <andy@jolicloud.org>  Mon, 23 Aug 2010 17:58:17 +0200

packagekit (0.6.6-git~20100703-0jolicloud5) robby; urgency=low

  * Print message before running dpkg --configure -a
  * Moving dpkg --configure -a code in to runTransaction in apt.cpp

 -- Andrew Stormont <andy@jolicloud.org>  Mon, 23 Aug 2010 16:40:38 +0200

packagekit (0.6.6-git~20100703-0jolicloud4) robby; urgency=low

  * Aptcc: Run dpkg --configure -a if it needs it before starting.

 -- Andrew Stormont <andy@jolicloud.org>  Mon, 23 Aug 2010 14:47:34 +0200

packagekit (0.6.6-git~20100703-0jolicloud3) robby; urgency=low

  * Run dpkg --configure -a when an error occurs

 -- Andrew Stormont <andy@jolicloud.org>  Thu, 15 Jul 2010 19:00:08 +0200

packagekit (0.6.6-git~20100703-0jolicloud2) robby; urgency=low

  * Filters are done by the backend class now, not need to do them in
    the apt backend
  * Bind SimulateRemovePackages in python client interface
  * We don't need to fix python-apt after all!

 -- Andrew Stormont <andy@jolicloud.org>  Tue, 13 Jul 2010 12:56:28 +0200

packagekit (0.6.6-git~20100703-0jolicloud1) robby; urgency=low

  [ Michael Meeks ]
  * Detect and advertise from /etc/meego-release
  * Re-factor to pass PkBackend * around; hopefully we can GObject-ify
    that

  [ Sebastian Heinlein ]
  * APT: Show a sub progress for package downloads
  * APT: use UTF-8 as default encoding and allow to write unicode to
    stdout.
  * APT: Allow to do an AND search for multiple package names
  * APT: Adapt cherry picked patch for name searching to the 0.6 API
  * Python-Backend: Fix a typo in format_string
  * APT: Make sure to use format_string consequently on every output
    which

  [ Richard Hughes ]
  * yum: Do not abort init when Yum.conf does not contain some required
    keys

  [ Adrien Bustany ]
  * PackageKit-Qt: Add Q_ENUMS to DaemonError

  [ Richard Hughes ]
  * Show the MediaChangeRequired signals in pkmon
  * glib: Add some new PkTask methods that handle the Media and Eula
    callbacks for the application
  * glib: add sync versions of the new API in PkTask
  * Use the new PkTask API in pkcon so we can deal with Media and Eula
    queries
  * yum: Remove all the MediaManager implementations and write a small
    GIO based callback
  * Fix up several daemon thinkos when a client tries to set a root
    other than '/'
  * yum: The transaction root is not set at _init(), so we have to re-
    query the root when we start each action
  * yum: Attempt to use removable disk repos if they exist at backend
    startup
  * yum: use the system installed version of the zif accellerator
  * yum: Update backend to libzif git master

  [ kristho ]
  * l10n: Updates to Danish (da) translation

  [ Michael Meeks ]
  * add --force argument to pkcon refresh
  * build conditional BUILD_ZIF needs to be at the top level
  * tweak from merge

  [ Fabio Erculiani ]
  * entropy: make backend working with latest Entropy releases

  [ vpv ]
  * l10n: Updates to Finnish (fi) translation

  [ Richard Hughes ]
  * yum: catch and ignore the socket exception on oddball systems. Fixes
    rh#596779

  [ Marcin Banasiak ]
  * poldek: port backend to new API

  [ Richard Hughes ]
  * yum: Fix up the filter check when doing GetRepoList(). Fixes
    rh#598697
  * trivial: remove the word link after unistd.h insanity
  * Release version 0.6.5
  * trivial: post release version bump
  * trivial: sync the fedora spec file with upstream

  [ khasida ]
  * l10n: Updates to Japanese (ja) translation

  [ zerng07 ]
  * l10n: Updates to Chinese (Taiwan) (zh_TW) translation

  [ Richard Hughes ]
  * glib: Explicitly mark the library as LGPLv2 by using the correct
    boilerplate code
  * Only set a cancelled error after we've given the backend a fighting
    chance to process the request
  * cnf: Add a MaxSearchTime entry in CommandNotFound.conf and default
    to 2000ms
  * Assign names to our idle sources when using new versions of glib2
  * yum: don't crash with an internal error if the .discinfo is
    malformed
  * Build the gtk-module for gtk-3.0 as well as gtk-2.0 if available

  [ Fabio Erculiani ]
  * entropy: implement forward compatibility support

  [ chenh ]
  * l10n: Updates to Chinese (China) (zh_CN) translation

  [ Richard Hughes ]
  * Move the packagekitd binary to libexec

  [ Jonathan Conder ]
  * pacman: update for pacman-glib 3.4.0

  [ chenh ]
  * l10n: Updates to Chinese (China) (zh_CN) translation

  [ Aurelien Lefebvre ]
  * urpmi: fix update-system command and only_trusted parameter
  * Updated my email address in source code

  [ Michael Meeks ]
  * Disable get_zypp in intialize - initialize has to be fairly fast
    otherwise
  * fix FPE when there are no repos.
  * Don't crash checking status of non-patches.

  [ Sebastian Heinlein ]
  * APT: Adapt to splitted arguments from the Python backend
  * APT: Trivial. Fix an oversight from the last commit
  * APT: Adapt to an API change to allow OR searches (from last
    December)
  * APT: Fix group searching. Missed an API change.

  [ Anders F Bjorklund ]
  * ports: use distfiles size, for uninstalled packages

  [ Daniel Nicoletti ]
  * aptcc: Added distro upgrade support

  [ Richard Hughes ]
  * trivial: print the overwriting role in
    pk_backend_set_role_internal()
  * Ensure we clear the cancel timer when we finish a PkBackend
    transaction to avoid the next transaction getting cancelled
    automatically
  * Port 'make check' to GTest rather than using our homegrown EggTest
    functionality
  * trivial: fix 'make distcheck'
  * Ensure filters are properly split for spawned backends
  * Get the control properties async when the user starts the pkmon tool
  * Release version 0.6.6

  [ Andrew Stormont ]
  * Updating debian/packagekit.install to use packagekitd's new path
  * Fixing my email address in last changelog entry

 -- Andrew Stormont <andy@jolicloud.org>  Sat, 03 Jul 2010 16:00:47 +0200

packagekit (0.6.4-git~20101005-0jolicloud2) robby; urgency=low

  * Convert properties from dbus types to python in client interface
  * Untrusted packages no longer require user to authenticate

 -- Andrew Stormont <andy@jolicloud.org>  Thu, 03 Jun 2010 10:50:05 +0200

packagekit (0.6.4-git~20101005-0jolicloud1) robby; urgency=low

  [ Warren Turkal ]
  * apt: Fix a spelling error in the config file prompt message

  [ Richard Hughes ]
  * Remove the ruck client, it's been broken for the last few releases
  * trivial: sync up with libzif from git master
  * yum: get the correct state for each update. Fixes rh#574658

  [ ruigo ]
  * l10n: Updates to Portuguese (pt) translation

  [ Richard Hughes ]
  * yum: Sync with libzif upstream which offers a pretty stellar
    performance increase

  [ aalam ]
  * l10n: Updates to Panjabi (Punjabi) (pa) translation

  [ kristho ]
  * l10n: Updates to Danish (da) translation

  [ dichi ]
  * l10n: Updates to Indonesian (id) translation

  [ Richard Hughes ]
  * yum: Ensure we create /var/cache/PackageKit if the user nukes it and
    then tries to re-create the comps cache
  * trivial: update the fedora spec file
  * trivial: don't print a scary error message when there is simply no
    process running
  * yum: update to a newer version of libzif that supports getting the
    file lists for a remote package
  * yum: Ship a standalone version of licenses.txt for future code
  * yum: Fix a crash when there are no updates and the user is using zif
  * yum: fix up two runtime critical warnings when using the zif
    accellerator
  * yum: Ensure the lock failure message is proper unicode. Fixes
    rh#585620

  [ Michael Andres ]
  * zypp: fix memeory leaks
  * zypp: attempt to improve backend_find_packages
  * zypp: let libzypp determine whether a patch is needed.

  [ Richard Hughes ]
  * Allow clients to request a relocatable root, but only with admin
    authority

  [ logan ]
  * l10n: Updates to Spanish (Castilian) (es) translation

  [ yurchor ]
  * l10n: Updates to Ukrainian (uk) translation

  [ Richard Hughes ]
  * Ensure we send MESSAGE_OTHER_UPDATES_HELD_BACK when we hold packages
    back

  [ raven ]
  * l10n: Updates to Polish (pl) translation

  [ kmilos ]
  * l10n: Updates to Serbian (sr) translation
  * l10n: Updates to Serbian (Latin) (sr@latin) translation

  [ warrink ]
  * l10n: Updates to Dutch (Flemish) (nl) translation

  [ ruigo ]
  * l10n: Updates to Portuguese (pt) translation

  [ Fabio Erculiani ]
  * entropy: catch DependenciesNotRemovable exception during reverse
    dependencies calculation

  [ Michael Meeks ]
  * Cleanup a certain amount of superstitious coding:
  * fix parallel-build snafu wrt. MOC generated files
  * downgrade required autoconf version
  * fix dummy security model proxy support
  * cleanup 'resolve' filtering code
  * cleanup calling convention

  [ Richard Hughes ]
  * yum: ensure we catch the exception if there are no groups. Fixes
    rh#587196

  [ Michael Meeks ]
  * Fix multiple bugs in 'resolve'
  * Wrap pk_backend_package, use the wrapper to simplify the code,
  * Yes it is a better idea to use a strong package version compare
  * share the version / architecture comparison code into
    zypp_ver_and_arch_equal
  * introduce a pseudo-architecture "source" to distinguish source
  * whitespace cleans wrt. }else{
  * Factor pool item change notification out into
    zypp_backend_pool_item_notify.
  * fix whitespace foo
  * Tweak filtering to ensure that we never emit both 'installed' and

  [ Richard Hughes ]
  * glib: Add C accessors for PkMessage
  * Ensure the daemon emits Message() signals when replaying the cached
    GetUpdates data
  * yum: Move the list of system packages that cannot be removed to the
    config file
  * yum: Move the list of infrastructure packages that are updated first
    to the config file

  [ Michael Meeks ]
  * add hint:simulate boolean on the backend, set for all simulation
  * Get the final 'finished' signal right on remove

  [ Richard Hughes ]
  * Fix the permission of /etc/sysconfig/packagekit-background to be
    non-executable

  [ Marko Myllynen ]
  * Fix system name variable name inconsistency in the cron script
  * Add maximum wait time limit to cron checks

  [ Richard Hughes ]
  * trivial: add a link to the cgit pages in pk-download.html

  [ aalam ]
  * l10n: Updates to Panjabi (Punjabi) (pa) translation

  [ Richard Hughes ]
  * trivial: use the GLib TRUE/FALSE defines to fix compile
  * Release version 0.6.4

  [ Michael Meeks ]
  * Fix problem whereby the terminal wouldn't return data to scanf from
  * Cleanup: kill unpleasant g_strv_length calls.

  [ Jonathan Conder ]
  * trivial: set backend role after resetting it
  * trivial: initialize arrays to NULL when replaying cached GetUpdates
    data
  * create skeleton pacman-glib backend
  * pacman: add error reporting infrastructure
  * pacman: add trivial backend functions
  * pacman: add cancellation infrastructure
  * pacman: add support for managing repos
  * pacman: add support for package groups
  * pacman: add package-related methods and helpers
  * pacman: add searching support
  * pacman: add dependency lookup
  * pacman: add basic transaction infrastructure
  * pacman: add support for installing packages
  * pacman: add support for removing packages
  * pacman: add support for updating packages
  * pacman: Update status in pk-matrix.html
  * pacman: fixed potential memory leak

  [ zerng07 ]
  * l10n: Updates to Chinese (Taiwan) (zh_TW) translation

  [ Michael Meeks ]
  * Remove if (a == TRUE) type sillies; the processor has no boolean
    type,
  * add TODO
  * update

  [ Richard Hughes ]
  * trivial: post release version bump
  * trivial: sync the rpm spec file with fedora

  [ Andrew Stormont ]
  * Adding ruck, whatever that is
  * Don't ask for authentication for most tasks (like installing a
    package or updating)
  * Don't ask for the root password when installing untrusted packages,
    ask for the users password (and remember it) instead.

 -- Andrew Stormont <andy@jolicloud.org>  Mon, 10 May 2010 11:05:09 +0200

packagekit (0.6.3-git~20101105-0jolicloud1) robby; urgency=low

  * Changing default backend to aptcc as it is now fully functional
  * Fixing FTBFS

 -- Andrew Stormont <andy@jolicloud.org>  Sun, 09 May 2010 11:16:28 +0200

packagekit (0.6.3-git~20101104) robby; urgency=low

  * Moving to git base.
  * Lots of hacks to make it work.

 -- Andrew Stormont <andy@jolicloud.org>  Fri, 07 May 2010 16:12:39 +0200

packagekit (0.5.7-0ubuntu2) lucid; urgency=low

  * Add fix_upgrade_distro.diff to run the right thing for distro
    upgrade

 -- Jonathan Riddell <jriddell@ubuntu.com>  Mon, 08 Mar 2010 18:45:32 +0000

packagekit (0.5.7-0ubuntu1) lucid; urgency=low

  * New upstream bugfix release
  * Remove add_kubuntu_upgrade_support.patch, merged upstream

 -- Jonathan Riddell <jriddell@ubuntu.com>  Thu, 04 Mar 2010 13:57:39 +0000

packagekit (0.5.6-0ubuntu3) lucid; urgency=low

  * Update VCS entries in debian/control for lucid
  * Add add_kubuntu_upgrade_support.patch to enable distro upgrades on
    Kubuntu (also sent upstream via dantii)

 -- Harald Sitter <apachelogger@ubuntu.com>  Sun, 21 Feb 2010 11:11:07 +0100

packagekit (0.5.6-0ubuntu2) lucid; urgency=low

  * Re-add fix_progress_crash.patch. Never was upstreamed and apparently
    was dropped in 0.5.x (LP: #438279)

 -- Jonathan Thomas <echidnaman@kubuntu.org>  Mon, 15 Feb 2010 21:34:00 -0500

packagekit (0.5.6-0ubuntu1) lucid; urgency=low

  * Add build-depend on policykit-1 to prevent FTBFS
  * Add build-depend on libxt-dev to prevent FTBFS
  * Add build-depend on pm-utils for pm-utils support, prevents FTBFS
  * Fix obsolete-relation-form-in-source warnings throughout the package
  * Bump Standards-Version to 3.8.3:
    - Add README.source for quilt patch system info

 -- Jonathan Thomas <echidnaman@kubuntu.org>  Wed, 27 Jan 2010 20:48:54 -0500

packagekit (0.5.6) lucid; urgency=low

  * New upstream snapshot of the 0.5 series with the following highlights:
    - PolicyKit-1 support
    - New Simulate(Install|Remove|InstallFile|Update) methods to support
      complex dependency resolutions
    - Allow to fail on the installation of not authenticated packages
    - New glib based library which provides a high level access to
      PackageKit and performs the "transaction dance". Furthermore it only
      uses async D-Bus calls.
  * debian/patches:
    - delayed_cache_refresh: Removed since it is now a config file option
    - ftbfs_fix_aptcc_backend: Removed (merged upstream)
    - fix_unicode: Removed (merged upstream)
    - fix_unicode_debfile: Removed (merged upstream)
    - fix_get_depends: Removed (merged upstream)
    - fix_unset_locale: Removed (merged upstream)
    - disable_werror: Removed since it is now a configure option
    - defaults: Updated. Raise the StateChangedPriorityTimeout to avoid a
      package cache rebuild race (bug in libapt)
  * debian/control:
    - Remove "experimental" from the aptcc backend description
    - Change build deps from policykit to policykit-1
    - Don't require a specific network manager version as build dependency
    - Add packages libpackagekit-glib2-(12|dev) to ship the advanced library
    - Change libpackagekit-glib11 to libpackagekit-glib12 and
      libpackagekit-qt11 to libpackagekit-qt-12 to make difference between new
      glib2 library and so names clear
    - packagekit was ported to glib2, so change dependency accordingly
  * debian/libpackagekit-(glib2?|qt)-(dev-12):
    - Adapt so name changes
  * debian/rules:
    - Remove obsolete configure options
    - Disable service pack support
  * debian/packagekit.install:
    - Don't ship the service pack tools, since they are not supported by the
      apt or aptcc backend
    - Adapt the path to the polkit-1 action definition
    - Ship the pk-command-not-found helper

 -- Sebastian Heinlein <devel@glatzor.de>  Wed, 04 Nov 2009 10:57:43 +0100

packagekit (0.4.9+20090825-0ubuntu4) UNRELEASED; urgency=low

  * debian/rules, debian/packagekit.install: Don't build and install the GTK
    module which allows to install required fonts, since it isn't support by
    any of the shipped backends.

 -- Sebastian Heinlein <glatzor@ubuntu.com>  Sun, 30 Aug 2009 11:30:47 +0200

packagekit (0.4.9+20090825-0ubuntu3) karmic; urgency=low

  * libnm-glib soname transition rebuild for NM 0.8 - LP: #427400

  -- Alexander Sack <asac@ubuntu.com>  Thu, 24 Sep 2009 16:12:54 +0200

packagekit (0.4.9+20090825-0ubuntu2) karmic; urgency=low

  * debian/patches:
    - Add disable_werror: Unset the Werror compile flag to fix FTBS on armel
    - Add fix_get_depends: Cherry pick fa693068675742e17177534a23feb627b9ab7455
      to report the broken packages correctly in get_(depends|requires)
      (LP: #418834)
    - Add fix_unset_locale: Cherry pick 42c8fda9e0b3d4109b70035027562fa90b3471be
      to not fail on unsetting LC_ALL (LP: #420348)

 -- Sebastian Heinlein <glatzor@ubuntu.com>  Sat, 29 Aug 2009 09:23:42 +0200

packagekit (0.4.9+20090825-0ubuntu1) karmic; urgency=low

  * New upstream snapshot provding a lot of APT backend improvements:
    - Allow to install updates which require the installation of additional
      packages. Updates depending on the removal of a package are still
      blocked (LP: #342671, LP: #374011, LP: #374011)
    - Warn about the installation of untrusted package (LP: #256245)
    - Don't crash in APT post update hook if system D-Bus daemon isn't 
      running (LP: #388623)
    - Don't try to estimate a download progress during cache updating, since
      APT reports only a forth- and backwards running progress. (LP: #348053)
    - Support for python-apt 0.7.12 (LP: #415993)
    - Translated package descriptions
  * debian/patches:
    - Remove ignore_packages_in_conffile (Merged upstream)
    - Remove fix_typo (Merged upstream)
    - Add fix_unicode: Handle the encoding messages via stdin/stdout correctly
      (LP: #396513)
    - Add fix_unicode_debfile: Convert the path of the local file which
      should be installed to the correct encoding (LP: #347327)
  * debian/libpackagekit-qt-dev.install: Fix install location of CMake module.
    Thanks to Sveinung Kvilhaugsvik (LP: #345706)
  * debian/control: Fix spelling of Qt. Thanks to Sveinung Kvilhaugsvik
    (LP: #378419)

 -- Sebastian Heinlein <glatzor@ubuntu.com>  Tue, 25 Aug 2009 13:03:26 +0200

packagekit (0.4.8-0ubuntu4) karmic; urgency=low

  * xulrunner-1.9.1 by default transition
    + see: https://blueprints.launchpad.net/ubuntu/+spec/desktop-karmic-firefox-3.5
      - bump minimal xulrunner-dev version
      - adjust mozilla-packagekit depends to firefox-3.5 | abrowser-3.5 and Breaks:
        firefox-3.0

 -- Alexander Sack <asac@ubuntu.com>  Fri, 07 Aug 2009 10:56:36 +0200

packagekit (0.4.8-0ubuntu3) karmic; urgency=low

  * Add debian/patches/ignore_packages_in_conffiles.patch to avoid crashes
    when packages that are obsolete but not purged are on the system.
    (LP: #395459)
  * Fix typo that caused a NameError on some operations. Thanks to Koray Eyinc
    (LP: #393326)

 -- James Westby <james.westby@ubuntu.com>  Sat, 04 Jul 2009 15:54:45 -0400

packagekit (0.4.8-0ubuntu2) karmic; urgency=low

  * Install the gtk module in the packagekit package so that it is available
    for gtk to load. (LP: #389766)
  * Fix the Vcs-Bzr URIs.
  * Fix issues found by lintian:
    - Make the package binNMUable by changing to use ${source:Version} for
      depending on python-packagekit from the python backends.
    - Drop absolute paths in debian/packagekit-backend-apt.postinst and
      debian/packagekit.postinst
    - Drop duplicated "and" in the description of package-backend-apt.
    - Fix spelling of "development" in the description of
      packagekit-backend-aptcc.
    - Fix capitalisation of "Python" in the description of python-packagekit.

 -- James Westby <james.westby@ubuntu.com>  Thu, 02 Jul 2009 18:26:35 -0400

packagekit (0.4.8-0ubuntu1) karmic; urgency=low

  [ Sebastian Heinlein ]
  * debian/control: 
     - Update my email address
     - Add an or build dependency on xulrunner-dev to make building on Debian 
       systems more easily
     - Add build dependency on quilt
     - Add a package for the aptcc backend
     - Remove package for yum backend
     - Add ${python:Depends} and XB-Python-Version to all Python based backends
     - Raise python-apt dependency version
     - Add a break: libpackagekit-qt11 introduced an API change which will 
       break kpackagekit below 0.4.1
  * debian/patches: Removed obsolete patches
     - Use quilt the patch management
     - 03_change_mime_codec_db_path.patch: Included by upstream
     - 04_dbus_policy.patch: Included by upstream
     - 05_disable_werror.patch: Not longer required
     - 10_qt_search_functions.patch: Not longer required
     - 11_lax_backend_timeout.patch: Not longer required
     - 99_autogen.patch: Not longer required
     - Rename 03_vendor.patch to vendor.patch
     - Update and rename 02_config.patch to defaults.patch
     - Add delayed_cache_refresh.patch to delay the StateHasChanged signal
       which resulted in APT cache rebuild races
  * debian/mozilla-packagekit.install: Install the plugin to
    /usr/lib/mozilla/plugins and adapt renamed directories
  * debian/packagekit.install:
    - Ship the mime type definitions
    - Ship new command-not-found configuration
    - job_count.dat ist no longer used
  * debian/python-packagekit.install: Install modules explictly and not by
    a wildcard
  * debian/update-packagekit-app-data: Removed since shipped upstream
  * debian/packagekit-backend-apt.install: Adapt to the new spawned backend
  * debian/packagekit-backend-aptcc.install: Ship aptcc backend
  * debian/packagekit-backend-yum.install: Removed
  * debian/rules:
    - Call dh_pycentral for all Python packages
    - Remove obsolete DEB_PYTHON_SYSTEM

  [ Anthony Mercatante ]
  * New upstream release
  * Fixed debian/*.install for 0.4.8 compatibility
  * Added patch fix_fbtfs_aptcc_backend.patch:
    Fixes build issue due to missing header inclusion

 -- Anthony Mercatante <tonio@ubuntu.com>  Wed, 10 Jun 2009 22:12:47 +0200

packagekit (0.3.14-0ubuntu4) jaunty; urgency=low

  * debian/packagekit.postinst: ignore errors from dbus-send, there's no
    requirement that dbus is even running at install time.
  * debian/control: don't point Vcs-Bzr at edge, since that needlessly
    confuses debcheckout; and use Vcs-* instead of XS-Vcs-* since these
    are now official fields.

 -- Steve Langasek <steve.langasek@ubuntu.com>  Tue, 10 Mar 2009 11:12:33 -0700

packagekit (0.3.14-0ubuntu3) jaunty; urgency=low

  [ Sebastian Heinlein ]
  * debian/patches:
    - Add 10_qt_search_functions.patch: Cherry pick of 2e0a1f3 to backport
      searchFile and searchDetails function of the qt bindings which are 
      required by kpackagekit 0.4
    - Add 11_lax_backend_timeout.patch: Raise the timeout in which a DBus
      based backend has to response to avoid errors on systems with
      slow i/o performance.
  * debian/rules: 
    - Only use one cdbs class.

  [ Anthony Mercatante ]
  * Fixed debian/python-packagekit.install:
    Python 2.6 files are installed in dist-packages instead of
    site-packages 
  * Doesn't build-dep on python since build-deps on python-dev

 -- Anthony Mercatante <tonio@ubuntu.com>  Tue, 03 Mar 2009 11:03:51 +0100

packagekit (0.3.14-0ubuntu2) jaunty; urgency=low

  * debian/patches:
    - Added 05_disable_werror.patch: Needed to get a successful build on ports
    - Added 99_autogen.patch: Needed to effect the above change.

 -- Michael Casadevall <sonicmctails@gmail.com>  Tue, 17 Feb 2009 17:21:28 -0500

packagekit (0.3.14-0ubuntu1) jaunty; urgency=low

  [ Sebastian Heinlein ]
  * New upstream version
  * debian/patches:
    - Add 04_dbus_policy.patch: Cherry pick of 22c6a71 and 3e2e38e to secure 
      dbus interface and allow access of introspection and properties
  * libpackagekit-(glib|qt)11.install:
    - Adapt so names

 -- Jonathan Riddell <jriddell@ubuntu.com>  Mon, 09 Feb 2009 13:57:52 +0000

packagekit (0.3.13-0ubuntu2) jaunty; urgency=low

  * Edit debian/rules to use langpack.mk to build .pot file

 -- Jonathan Riddell <jriddell@ubuntu.com>  Thu, 22 Jan 2009 12:12:21 +0000

packagekit (0.3.13-0ubuntu1) jaunty; urgency=low

  * New upstream release 
  * debian/patches:
    - Remove 02_fix_codec_regex, 04_fix_idle_timeout and 05_fix_update_stamp
      (merged by upstream)
  * debian/patches/01_disable_refresh_actions.patch:
    - adpot to latest file changes
    - disable the checking for updated processes
    - rename the patch to 01_config.patch
  * debian/control:
    - Add build dependency on libqt4-dev and libcppunit-dev
    - Remove old libpackagekit8(-dev)
    - Add new binary packages for qt and glib version of libpackagekit
    - Add new package for python files
  * debian/libpackagekit-(glib|qt)(11|-dev).install
    - ship glib and qt packagekit library files in separate packages
  * debian/rules: 
    - build the gtk docs, which is now required explicitly
  * debian/packagekit.dirs:
    - ship empty download cache dir
  * debian/packagekit.install:
    - use a more fine grained file selection
    - add moved job_count.db
    - remove python files
  * debian/python-packagekit.install:
    - Include all python files

 -- Sebastian Heinlein <glatzor@ubuntu.com>  Wed, 21 Jan 2009 15:43:44 +0100

packagekit (0.3.6-0ubuntu4) intrepid; urgency=low

  * debian/patches/05_fix_update_stamp.patch:
    - fix syntax for the -APT::Update::Post-Invoke-Success hook 
      so that it works together with update-notifier

 -- Michael Vogt <michael.vogt@ubuntu.com>  Mon, 27 Oct 2008 13:25:34 +0100

packagekit (0.3.6-0ubuntu3) intrepid; urgency=low

  * debian/patches:
    - Rename 01_disable_package_list_refresh to 01_disable_refresh_actions
      and also disable the scanning of installed applications after refreshing
    - Add 04_fix_idle_timer: do not exit on pending actions
      Cherry pick of 69e5277c1aac1ece9c76c499d8c65ae67b2a84f9

 -- Sebastian Heinlein <glatzor@ubuntu.com>  Sun, 19 Oct 2008 19:54:01 +0200

packagekit (0.3.6-0ubuntu2) intrepid; urgency=low

  * Version the conflicts on gnome-app-install from gstreamer0.10-packagekit
    to (< 0.5.12), as that now installs an alternative for the codec install.
  * Remove the alternative of the obsolete gnome-codec-install.
  * Apologies to Sebastian for messing up his beautiful packages by
    not uploading these changes in the last upload.

 -- James Westby <james.westby@canonical.com>  Mon, 20 Oct 2008 15:28:26 +0100

packagekit (0.3.6-0ubuntu1) intrepid; urgency=low

  * New upstream bugfix release 
  * debian/patches:
    - Remove 02_fix_statushaschanged_call.patch (applied upstream)
    - Add 02_fix_codec_regex.patch: 
      extract the codec information correctly from the helper script output
    - Add 03_vendor.patch:
      Set the vendor information to Canonical
    - Add 03_change_mime_codec_db_path.patch: Use the databases created by
      the new update-packagekit-app-data
  * debian/control:
    - Ship the gstreamer plugin in a separate package gstreamer0.10-packagekit
      and therefor add libgstreamer-plugins-base0.10-dev as build dependency
    - gstreamer0.10-packagekit conflicts with gnome-app-install
    - packagekit-backend-apt depends on app-install-data
  * debian/gstreamer0.10-packagekit.(prerm|postinst):
    - Install pk-codec-install as an alternative for gnome-codec-install
      and gstreamer-codec-install
  * debian/update-packagekit-app-data, debian/packagekit-backend-apt.install:
    - Ship a simplified version of gnome-app-install's update-app-install-data
      which caches mime type and codec information only
  * debian/packagekit-backend-apt-postinst:
    - Run update-packagekit-app-data
  * debian/packagekit-backend-apt.triggers
    - State an interest in /usr/share/app-install/desktop

 -- Sebastian Heinlein <glatzor@ubuntu.com>  Thu, 09 Oct 2008 18:17:10 +0200

packagekit (0.3.5-1) UNRELEASED; urgency=low

  * New upstream bugfix release
  * debian/patches:
    - Remove 01_cleanup_cache_lock.patch (applied upstream)
    - Add 01_disable_package_list_refresh.patch: 
      Disable the creation of the package list after each refresh since 
      GetPackages() is too slow for the apt backend
    - Add 02_fix_statushaschanged_call.patch:
      Cherry pick of d9f49bb24cf0df98ffc2b0216ff458f8671c05be
      Use the correct apt hook, full path to dbus-send and do not wait for a
      reply from packagekit
  * debian/control:
    - Ship libpackagekit in its own package libpackagekit8
    - Rename packagekit-dev to libpackagekit-dev
    - Fix sections of the binary packages
    - More detailed package descriptions
    - Move recommendation of app-install-data and apt-xapian-index from
      packagekit to packagekit-backend-apt
    - Raise recommendation of update-manager-core and 
      python-software-properties to build dependecies and dependecies of
      packagekit-backend-apt (backend capabillities are now detected at
      build time)
  * debian/packgekit.install:
    - Remove pk-generate-package-list and pk-import-desktop (is now done by
      the packagekitd)
  * debian/packagekit-backend-apt.install
    - Adapt apt config file path

 -- Sebastian Heinlein <glatzor@ubuntu.com>  Tue, 30 Sep 2008 10:49:39 +0200

packagekit (0.3.3-0ubuntu1) intrepid; urgency=low

  * Latest release of the 0.3 series with the following apt highlights:
    - Implement UpdatePackages, GetDepends, GetRequires, SetProxy, SetLocale,
      InstallFiles, RepoEnable, RepoList, WhatProvides and GetFiles
    - Show the changelog in UpdateDetails
    - Several small enhancements
  * debian/control:
    - Point to the correct bzr repository in X-Vcs
    - Ship the mozilla plugin and the apt, yum and smart backends in 
      separate binary package
    - Add build dependecy on xulrunner-1.9-dev, libgtk+2.0-dev, 
      libdbus-glib-1-dev, network-manager-dev, python-dev and
      libarchive-dev
    - Packagekit recommands app-install-data to support codecs and
      mime type handlers in WhatProvides
    - Recommend update-manager-core to get notified about distro releases and
      python-software-properties to handle repositories.
  * debian/patches:
    - Removed 00_allow_root_own_dbus.patch (too many issues)
    - Removed 01_apt_license.patch (broken and implemented upstream)
    - Removed 02_fix_apt_doresolve.patch (applied upstream)
    - Removed 03_improve_installprogress.patch (applied upstream)
    - Add 01_cleanup_cache_lock.patch:
      Cherry pick of f27042cbdd54e8cefd33f64dba1e35a6fcad1eba
      Make sure that the system apt cache is unlocked after a method which
      locks it was called
  * debian/packagekit.install:
    - Ship documentation from the apt backend
    - Add debfile.py
    - Sorted
  * debian/packagekit-backend-(apt|yum|smart).install:
    - Added
  * debian/packagekit-dev.install:
    - Do not ship useless development files for the backends
  * debian/packagekit.postinst:
    - Suggest the daemon to quit after installing
  * debian/trigger
    - Suggest the daemon to quit if the backends changed

 -- Sebastian Heinlein <glatzor@ubuntu.com>  Fri, 19 Sep 2008 05:17:00 +0200

packagekit (0.2.4-0ubuntu1) intrepid; urgency=low

  [ Sebastian Heinlein ]
  * debian/copyright: Fix copyright statement
  * debian/control: Set required minimum version of libdbus-glib-1-dev to 0.76
  * debian/packagekit.post(inst|rm):
     - reload dbus configuration
     - add/remove the packagkitd system user
  * debian/patches/00_allow_root_own_dbus.patch:
     - allow the root user to own org.freedesktop.PackageKit
  * debian/rules: only run the apt backend as root and use the packagekit
                  user for the packagekit daemon
  * New upstream bugfix release:
   - Bump the soname as we changed ABI some time ago (Richard Hughes)
   - Don't optimise for the common case in pk-import-desktop as we
     really want to regenerate the cache even if it's slow (Richard Hughes)
   - Fix doing pk_transaction_list_remove() on a transaction waiting to
     timeout, to avoid walking on freed memory (Richard Hughes)
   - Don't print the '%' chars on the console from python exceptions,
     else we can crash the daemon when running in verbose mode (Richard Hughes)
   - Backport a small memory leak in the daemon from master (Richard Hughes)
   - AllowCancel(FALSE) is allowed when we are finished, but not TRUE (Richard
     Hughes)
  
  [ Michael Vogt ]
  * debian/patches/03_improve_installprogress.patch:
    - kill maintainer scripts that hang
    - send backend.Message() after the install if conffile prompts are
      detected during the install (default to keep old conffile)
    - implement doUpdatePackages() 
    (patch sent to upstream git repo)

 -- Sebastian Heinlein <glatzor@ubuntu.com>  Wed, 06 Aug 2008 05:32:05 +0200

packagekit (0.2.3-0ubuntu1) intrepid; urgency=low

  * New upstream release:
    - Remove 01_build_format_string.patch, applied upstream.
  * debian/control: Fix obsolete ${Source-Version}.
  * debian/control: Bump Standards-Version.
  * debian/packagekit-dev.install: Adapt to new structure of documentation.
  * debian/copyright: Update FSF address and small lintian fixes.
  * debian/control: Make packagekit-dev Arch: any, since it ships architecture
    dependent static library.
  * Add 01_apt_license.patch: GetDetails(): Set license field to "free" for
    main/universe/contrib sections. This gives a slightly better heuristics
    than always leaving it to "unknown".

 -- Martin Pitt <martin.pitt@ubuntu.com>  Wed, 09 Jul 2008 12:17:41 +0200

packagekit (0.2.2-0ubuntu2) intrepid; urgency=low

  * debian/control: Replaced 'cash' with 'cache' in description (LP: #238438)
    (thanks to Nathan Handler)
  
 -- Michael Vogt <michael.vogt@ubuntu.com>  Fri, 20 Jun 2008 10:07:31 +0200

packagekit (0.2.2-0ubuntu1) intrepid; urgency=low

  * New upstream release, with much improved apt support.
  * debian/control: Bump PolicyKit build dependencies to >= 0.8.
  * debian/control: Drop superfluous python-all-dev build dependency, we do not
    build compiled Python extensions.
  * debian/rules: Configure with --enable-apt --with-default-backend=apt.
  * debian/rules: Use simple-patchsys.
  * Add debian/patches/01_build_format_string.patch: Fix building with
    -Wformat-security.
  * Add debian/patches/02_fix_apt_doresolve.patch: Fix doResolve() in apt
    backend. (apt backend was completely broken before)
  * debian/packagekit.install: Do not install the sysconfig, cron.daily, and
    udev bits, they do not apply to Debian/Ubuntu.
  * debian/control: Point out that -dev contains documentation as well.

 -- Martin Pitt <martin.pitt@ubuntu.com>  Thu, 19 Jun 2008 12:50:59 -0400

packagekit (0.1.6-0ubuntu2) hardy; urgency=low

  * debian/packagekit.install:
    + Don't install .la files (they break the packagekit-gnome build).

 -- Michael Bienia <geser@ubuntu.com>  Sun, 09 Mar 2008 14:40:00 +0100

packagekit (0.1.6-0ubuntu1) hardy; urgency=low

  * New upstream release
  * Don't ship the test and dummy backend
  * Explicitly build the plain search backend
  * Add build dependency on xmlto, docbook-utils and gtk-doc-tools

 -- Sebastian Heinlein <glatzor@ubuntu.com>  Mon, 11 Feb 2008 16:13:04 +0100

packagekit (0.1.3-ubuntu1) gutsy; urgency=low

  * Initial release

 -- Sebastian Heinlein <glatzor@ubuntu.com>  Wed, 21 Nov 2007 01:12:42 +0100<|MERGE_RESOLUTION|>--- conflicted
+++ resolved
@@ -1,16 +1,8 @@
-<<<<<<< HEAD
-packagekit (0.6.6-git~20100703-0jolicloud7+lucid0) robby-lucid; urgency=low
-
-  * Port to lucid.
-
- -- Adam McDaniel <adam@jolicloud.org>  Tue, 24 Aug 2010 12:42:01 -0600
-=======
 packagekit (0.6.6-git~20100703-0jolicloud8) robby; urgency=low
 
   * aptcc: added archives cleaning after a system update.
 
  -- Jérémy Bethmont <jerem@jolicloud.org>  Fri, 03 Sep 2010 16:09:24 +0200
->>>>>>> ff2601a6
 
 packagekit (0.6.6-git~20100703-0jolicloud7) robby; urgency=low
 
