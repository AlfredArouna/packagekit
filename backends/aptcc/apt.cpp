// apt.cc
//
//  Copyright 1999-2008 Daniel Burrows
//  Copyright (C) 2009 Daniel Nicoletti <dantti85-pk@yahoo.com.br>
//  Copyright (c) 2004 Michael Vogt <mvo@debian.org>
//
//  This program is free software; you can redistribute it and/or modify
//  it under the terms of the GNU General Public License as published by
//  the Free Software Foundation; either version 2 of the License, or
//  (at your option) any later version.
//
//  This program is distributed in the hope that it will be useful,
//  but WITHOUT ANY WARRANTY; without even the implied warranty of
//  MERCHANTABILITY or FITNESS FOR A PARTICULAR PURPOSE.  See the
//  GNU General Public License for more details.
//
//  You should have received a copy of the GNU General Public License
//  along with this program; see the file COPYING.  If not, write to
//  the Free Software Foundation, Inc., 59 Temple Place - Suite 330,
//  Boston, MA 02111-1307, USA.

#include "apt.h"
#include "apt-utils.h"
#include "matcher.h"
#include "aptcc_show_broken.h"
#include "acqprogress.h"
#include "pkg_acqfile.h"
#include "aptcc_show_error.h"

#include <apt-pkg/error.h>
#include <apt-pkg/tagfile.h>
#include <apt-pkg/algorithms.h>
#include <apt-pkg/init.h>

#include <apt-pkg/sptr.h>
#include <sys/statvfs.h>
#include <sys/statfs.h>
#include <sys/wait.h>
#include <sys/fcntl.h>

#define RAMFS_MAGIC     0x858458f6

#include <fstream>
#include <dirent.h>
#include <assert.h>

// Gstreamer stuff
// #include <gst/gst.h>

aptcc::aptcc(PkBackend *backend, bool &cancel)
	:
	packageRecords(0),
	packageCache(0),
	packageDepCache(0),
	packageSourceList(0),
	Map(0),
	Policy(0),
	m_backend(backend),
	_cancel(cancel),
	m_terminalTimeout(120),
	m_lastSubProgress(0)
{
	_cancel = false;
}

bool aptcc::init()
{
	gchar *locale;
	gchar *proxy_http;
	gchar *proxy_ftp;

	// Set PackageKit status
	pk_backend_set_status(m_backend, PK_STATUS_ENUM_LOADING_CACHE);
	
	// Run dpkg --configure -a if needed
	if (checkUpdates() == true) {
		cout << "Aptcc: dpkg was interrupted, running dpkg --configure -a" << endl;
		system("DEBIAN_FRONTEND=noninteractive dpkg --configure -a");
	}

	// set locale
	if (locale = pk_backend_get_locale(m_backend)) {
		setlocale(LC_ALL, locale);
// TODO why this cuts characthers on ui?
// 		string _locale(locale);
// 		size_t found;
// 		found = _locale.find('.');
// 		_locale.erase(found);
// 		_config->Set("APT::Acquire::Translation", _locale);
	}

	// set http proxy
	if (proxy_http = pk_backend_get_proxy_http(m_backend)) {
		_config->Set("Acquire::http::Proxy", proxy_http);
	} else {
		_config->Set("Acquire::http::Proxy", "");
	}

	// set ftp proxy
	if (proxy_ftp = pk_backend_get_proxy_ftp(m_backend)) {
		_config->Set("Acquire::ftp::Proxy", proxy_ftp);
	} else {
		_config->Set("Acquire::ftp::Proxy", "");
	}

	packageSourceList = new pkgSourceList;
	// Read the source list
	packageSourceList->ReadMainList();

	// Generate it and map it
	bool Res = pkgMakeStatusCache(*packageSourceList, Progress, &Map, true);
	Progress.Done();
	if(!Res) {
		return false;
		//"The package lists or status file could not be parsed or opened."
	}

	packageCache = new pkgCache(Map);
	if (_error->PendingError()) {
		return false;
	}

	// create depcache
	Policy = new pkgPolicy(packageCache);
	if (_error->PendingError()) {
		return false;
	}

	if (!ReadPinFile(*Policy)) {
		return false;
	}

	packageDepCache = new pkgDepCache(packageCache, Policy);
	if (_error->PendingError()) {
		return false;
	}

	packageDepCache->Init(&Progress);
	Progress.Done();
	if (_error->PendingError()) {
		return false;
	}

	// Create the text record parser
	packageRecords = new pkgRecords(*packageDepCache);
}

aptcc::~aptcc()
{
	if (packageRecords)
	{
		egg_debug ("~apt_init packageRecords");
		delete packageRecords;
	}

	if (packageCache)
	{
		egg_debug ("~apt_init packageCache");
		delete packageCache;
	}

	if (packageDepCache)
	{
		egg_debug ("~apt_init packageDepCache");
		delete packageDepCache;
	}

	if (Policy)
	{
		egg_debug ("~apt_init Policy");
		delete Policy;
	}

	if (packageSourceList)
	{
		delete packageSourceList;
	}

	delete Map;
}

void aptcc::cancel()
{
	if (!_cancel) {
		_cancel = true;
	        pk_backend_set_status(m_backend, PK_STATUS_ENUM_CANCEL);
	}
	if (m_child_pid > 0) {
		kill(m_child_pid, SIGTERM);
	}
}

pair<pkgCache::PkgIterator, pkgCache::VerIterator>
		      aptcc::find_package_id(const gchar *package_id)
{
	gchar **parts;
	pkgCache::VerIterator ver;
	pair<pkgCache::PkgIterator, pkgCache::VerIterator> pkg_ver;

	parts = pk_package_id_split (package_id);
	pkg_ver.first = packageCache->FindPkg(parts[PK_PACKAGE_ID_NAME]);

	// Ignore packages that could not be found or that exist only due to dependencies.
	if (pkg_ver.first.end() == true ||
	    (pkg_ver.first.VersionList().end() && pkg_ver.first.ProvidesList().end()))
	{
		g_strfreev (parts);
		return pkg_ver;
	}

	ver = find_ver(pkg_ver.first);
	// check to see if the provided package isn't virtual too
	if (ver.end() == false &&
	    strcmp(ver.VerStr(), parts[PK_PACKAGE_ID_VERSION]) == 0)
	{
		g_strfreev (parts);
		pkg_ver.second = ver;
		return pkg_ver;
	}

	ver = find_candidate_ver(pkg_ver.first);
	// check to see if the provided package isn't virtual too
	if (ver.end() == false &&
	    strcmp(ver.VerStr(), parts[PK_PACKAGE_ID_VERSION]) == 0)
	{
		g_strfreev (parts);
		pkg_ver.second = ver;
		return pkg_ver;
	}

	g_strfreev (parts);
	return pkg_ver;
}

pkgCache::VerIterator aptcc::find_candidate_ver(const pkgCache::PkgIterator &pkg)
{
	// get the candidate version iterator
	return (*packageDepCache)[pkg].CandidateVerIter(*packageDepCache);
}

pkgCache::VerIterator aptcc::find_ver(const pkgCache::PkgIterator &pkg)
{
	// if the package is installed return the current version
	if(!pkg.CurrentVer().end()) {
		return pkg.CurrentVer();
	}

	// Else get the candidate version iterator
	pkgCache::VerIterator candver = find_candidate_ver(pkg);
	if(!candver.end())
	{
		return candver;
	}

	// return the version list as a last resource
	return pkg.VersionList();
}

// used to emit packages it collects all the needed info
void aptcc::emit_package(const pkgCache::PkgIterator &pkg,
			 const pkgCache::VerIterator &ver,
			 PkBitfield filters,
			 PkInfoEnum state)
{
	// check the state enum to see if it was not set.
	if (state == PK_INFO_ENUM_UNKNOWN) {
		if (pkg->CurrentState == pkgCache::State::Installed) {
			state = PK_INFO_ENUM_INSTALLED;
		} else {
			state = PK_INFO_ENUM_AVAILABLE;
		}
	}

	if (filters != 0) {
		std::string str = ver.Section();
		std::string section, repo_section;

		size_t found;
		found = str.find_last_of("/");
		section = str.substr(found + 1);
		repo_section = str.substr(0, found);

		if (pk_bitfield_contain (filters, PK_FILTER_ENUM_NOT_INSTALLED)
		    && state == PK_INFO_ENUM_INSTALLED) {
			return;
		} else if (pk_bitfield_contain (filters, PK_FILTER_ENUM_INSTALLED)
		    && state == PK_INFO_ENUM_AVAILABLE) {
			return;
		}

		if (pk_bitfield_contain (filters, PK_FILTER_ENUM_DEVELOPMENT)) {
			// if ver.end() means unknow
			// strcmp will be true when it's different than devel
			std::string pkgName = pkg.Name();
			if (!ends_with(pkgName, "-dev") &&
			    !ends_with(pkgName, "-dbg") &&
			    section.compare("devel") &&
			    section.compare("libdevel")) {
				return;
			}
		} else if (pk_bitfield_contain (filters, PK_FILTER_ENUM_NOT_DEVELOPMENT)) {
			std::string pkgName = pkg.Name();
			if (ends_with(pkgName, "-dev") ||
			    ends_with(pkgName, "-dbg") ||
			    !section.compare("devel") ||
			    !section.compare("libdevel")) {
				return;
			}
		}

		if (pk_bitfield_contain (filters, PK_FILTER_ENUM_GUI)) {
			// if ver.end() means unknow
			// strcmp will be true when it's different than x11
			if (section.compare("x11") && section.compare("gnome") &&
			    section.compare("kde") && section.compare("graphics")) {
				return;
			}
		} else if (pk_bitfield_contain (filters, PK_FILTER_ENUM_NOT_GUI)) {
			if (!section.compare("x11") || !section.compare("gnome") ||
			    !section.compare("kde") || !section.compare("graphics")) {
				return;
			}
		}

		// TODO add Ubuntu handling
		if (pk_bitfield_contain (filters, PK_FILTER_ENUM_FREE)) {
			if (!repo_section.compare("contrib") ||
			    !repo_section.compare("non-free")) {
				return;
			}
		} else if (pk_bitfield_contain (filters, PK_FILTER_ENUM_NOT_FREE)) {
			if (repo_section.compare("contrib") &&
			    repo_section.compare("non-free")) {
				return;
			}
		}

		// TODO test this one..
		if (pk_bitfield_contain (filters, PK_FILTER_ENUM_COLLECTIONS)) {
			if (!repo_section.compare("metapackages")) {
				return;
			}
		} else if (pk_bitfield_contain (filters, PK_FILTER_ENUM_NOT_COLLECTIONS)) {
			if (repo_section.compare("metapackages")) {
				return;
			}
		}

	}
	pkgCache::VerFileIterator vf = ver.FileList();

	gchar *package_id;
	package_id = pk_package_id_build(pkg.Name(),
					 ver.VerStr(),
					 ver.Arch(),
					 vf.File().Archive());
	pk_backend_package(m_backend,
			   state,
			   package_id,
			   get_short_description(ver, packageRecords).c_str());
}

void aptcc::emit_packages(vector<pair<pkgCache::PkgIterator, pkgCache::VerIterator> > &output,
			  PkBitfield filters,
			  PkInfoEnum state)
{
	// Sort so we can remove the duplicated entries
	sort(output.begin(), output.end(), compare());
	// Remove the duplicated entries
	output.erase(unique(output.begin(),
			    output.end(),
			    result_equality()),
		     output.end());

	for(vector<pair<pkgCache::PkgIterator, pkgCache::VerIterator> >::iterator i=output.begin();
	    i != output.end(); ++i)
	{
		if (_cancel) {
			break;
		}
		emit_package(i->first, i->second, filters, state);
	}
}



void aptcc::emitUpdates(vector<pair<pkgCache::PkgIterator, pkgCache::VerIterator> > &output,
			 PkBitfield filters)
{
	PkInfoEnum state;
	// Sort so we can remove the duplicated entries
	sort(output.begin(), output.end(), compare());
	// Remove the duplicated entries
	output.erase(unique(output.begin(),
			    output.end(),
			    result_equality()),
		     output.end());

	for(vector<pair<pkgCache::PkgIterator, pkgCache::VerIterator> >::iterator i=output.begin();
	    i != output.end(); ++i)
	{
		if (_cancel) {
			break;
		}

		// the default update info
		state = PK_INFO_ENUM_NORMAL;

		// let find what kind of upgrade this is
		pkgCache::VerFileIterator vf = i->second.FileList();
		std::string origin  = vf.File().Origin();
		std::string archive = vf.File().Archive();
		std::string label   = vf.File().Label();
		if (origin.compare("Debian") == 0 ||
		    origin.compare("Ubuntu") == 0) {
			if (ends_with(archive, "-security") ||
			    label.compare("Debian-Security") == 0) {
				state = PK_INFO_ENUM_SECURITY;
			} else if (ends_with(archive, "-backports")) {
				state = PK_INFO_ENUM_ENHANCEMENT;
			} else if (ends_with(archive, "-updates")) {
				state = PK_INFO_ENUM_BUGFIX;
			}
		} else if (origin.compare("Backports.org archive") == 0 ||
				   ends_with(origin, "-backports")) {
			state = PK_INFO_ENUM_ENHANCEMENT;
		}

		emit_package(i->first, i->second, filters, state);
	}
}


void aptcc::povidesCodec(vector<pair<pkgCache::PkgIterator, pkgCache::VerIterator> > &output,
			 gchar **values)
{
	// The search term from PackageKit daemon:
	// gstreamer0.10(urisource-foobar)
	// gstreamer0.10(decoder-audio/x-wma)(wmaversion=3)

	// The optional field is more complicated, it can have
	// types, like int, float...
	// TODO use some GST helper :/
 	regex_t pkre;

	const char *pkreg = "^gstreamer\\([0-9\\.]\\+\\)"
			    "(\\(encoder\\|decoder\\|urisource\\|urisink\\|element\\)-\\([^)]\\+\\))"
			    "\\((.*)\\)\\?";

	if(regcomp(&pkre, pkreg, 0) != 0) {
		egg_debug("Regex compilation error: ", pkreg);
		return;
	}

	gchar *value;
	vector<pair<string, regex_t> > search;
	for (uint i = 0; i < g_strv_length(values); i++) {
		value = values[i];
		regmatch_t matches[5];
		if (regexec(&pkre, value, 5, matches, 0) == 0) {
			string version, type, data, opt;
			version = "\nGstreamer-Version: ";
			version.append(string(value, matches[1].rm_so, matches[1].rm_eo - matches[1].rm_so));
			type = string(value, matches[2].rm_so, matches[2].rm_eo - matches[2].rm_so);
			data = string(value, matches[3].rm_so, matches[3].rm_eo - matches[3].rm_so);
			if (matches[4].rm_so != -1) {
				// remove the '(' ')' that the regex matched
				opt = string(value, matches[4].rm_so + 1, matches[4].rm_eo - matches[4].rm_so - 2);
			} else {
				// if the 4th element did not match match everything
				opt = ".*";
			}

			if (type.compare("encoder") == 0) {
				type = "Gstreamer-Encoders";
			} else if (type.compare("decoder") == 0) {
				type = "Gstreamer-Decoders";
			} else if (type.compare("urisource") == 0) {
				type = "Gstreamer-Uri-Sources";
			} else if (type.compare("urisink") == 0) {
				type = "Gstreamer-Uri-Sinks";
			} else if (type.compare("element") == 0) {
				type = "Gstreamer-Elements";
			}
			cout << version << endl;
			cout << type << endl;
			cout << data << endl;
			cout << opt << endl;
			regex_t sre;
			gchar *itemreg;
// 			GstCaps *caps;
// 			caps = gst_caps_new_simple(data.c_str(), opt.c_str());
			itemreg = g_strdup_printf("^%s:.* %s\\(, %s\\(,.*\\|;.*\\|$\\)\\|;\\|$\\)",
						  type.c_str(),
						  data.c_str(),
						  opt.c_str());
			if(regcomp(&sre, itemreg, REG_NEWLINE | REG_NOSUB) == 0) {
				search.push_back(pair<string, regex_t>(version, sre));
			} else {
				egg_debug("Search regex compilation error: ", itemreg);
			}
			g_free(itemreg);
		} else {
			egg_debug("Did not match: %s", value);
		}
	}
	regfree(&pkre);

	// If nothing matched just return
	if (search.size() == 0) {
		return;
	}

	for (pkgCache::PkgIterator pkg = packageCache->PkgBegin(); !pkg.end(); ++pkg)
	{
		if (_cancel) {
			break;
		}
		// Ignore packages that exist only due to dependencies.
		if (pkg.VersionList().end() && pkg.ProvidesList().end()) {
			continue;
		}

		// TODO search in updates packages
		// Ignore virtual packages
		pkgCache::VerIterator ver = find_ver(pkg);
		if (ver.end() == true) {
			ver = find_candidate_ver(pkg);
			if (ver.end() == true) {
				continue;
			}
		}
		pkgCache::VerFileIterator vf = ver.FileList();
		pkgRecords::Parser &rec = packageRecords->Lookup(vf);
		const char *start, *stop;
		rec.GetRec(start, stop);
		string record(start, stop - start);
		for (vector<pair<string, regex_t> >::iterator i=search.begin();
		     i != search.end();
		++i) {
			if (_cancel) {
				break;
			}

			// if Gstreamer-version: xxx is found try to match the regex
			if (record.find(i->first) != string::npos) {
				if (regexec(&i->second, record.c_str(), 0, NULL, 0) == 0) {
					cout << record << endl;
					output.push_back(pair<pkgCache::PkgIterator, pkgCache::VerIterator>(pkg, ver));
				}
			}
		}
	}

	// frees ours regexs
	for (vector<pair<string, regex_t> >::iterator i=search.begin();
		     i != search.end();
		++i) {
		regfree(&i->second);
	}
}

// used to emit packages it collects all the needed info
void aptcc::emit_details(const pkgCache::PkgIterator &pkg)
{
	pkgCache::VerIterator ver = find_ver(pkg);
	std::string section = ver.Section();

	size_t found;
	found = section.find_last_of("/");
	section = section.substr(found + 1);

	pkgCache::VerFileIterator vf = ver.FileList();
	pkgRecords::Parser &rec = packageRecords->Lookup(vf);

	gchar *package_id;
	package_id = pk_package_id_build(pkg.Name(),
					 ver.VerStr(),
					 ver.Arch(),
					 vf.File().Archive());
	pk_backend_details(m_backend,
			   package_id,
			   "unknown",
			   get_enum_group(section),
			   get_long_description_parsed(ver, packageRecords).c_str(),
			   rec.Homepage().c_str(),
			   ver->Size);
}

// used to emit packages it collects all the needed info
void aptcc::emit_update_detail(const pkgCache::PkgIterator &pkg)
{
	pkgCache::VerIterator candver = find_candidate_ver(pkg);

	pkgCache::VerFileIterator vf = candver.FileList();
	pkgRecords::Parser &rec = packageRecords->Lookup(vf);
	string archive(vf.File().Archive());
	gchar *package_id;
	package_id = pk_package_id_build(pkg.Name(),
					candver.VerStr(),
					candver.Arch(),
					archive.c_str());

	pkgCache::VerIterator currver = find_ver(pkg);
	pkgCache::VerFileIterator currvf = currver.FileList();
	gchar *current_package_id;
	current_package_id = pk_package_id_build(pkg.Name(),
						currver.VerStr(),
						currver.Arch(),
						currvf.File().Archive());

	PkUpdateStateEnum updateState = PK_UPDATE_STATE_ENUM_UNKNOWN;
	if (archive.compare("stable") == 0) {
		updateState = PK_UPDATE_STATE_ENUM_STABLE;
	} else if (archive.compare("testing") == 0) {
		updateState = PK_UPDATE_STATE_ENUM_TESTING;
	} else if (archive.compare("unstable")  == 0 ||
		archive.compare("experimental") == 0)
	{
		updateState = PK_UPDATE_STATE_ENUM_UNSTABLE;
	}
	pk_backend_update_detail(m_backend,
				 package_id,
				 current_package_id,//const gchar *updates
				 "",//const gchar *obsoletes
				 "",//const gchar *vendor_url
				 "",//const gchar *bugzilla_url
				 "",//const gchar *cve_url
				 PK_RESTART_ENUM_NONE,//PkRestartEnum restart
				 "",//const gchar *update_text
				 "",//const gchar *changelog
				 updateState,//PkUpdateStateEnum state
				 "",//const gchar *issued_text
				 ""//const gchar *updated_text
				 );
}

void aptcc::get_depends(vector<pair<pkgCache::PkgIterator, pkgCache::VerIterator> > &output,
			pkgCache::PkgIterator pkg,
			bool recursive)
{
	pkgCache::DepIterator dep = find_ver(pkg).DependsList();
	while (!dep.end()) {
		if (_cancel) {
			break;
		}
		pkgCache::VerIterator ver = find_ver(dep.TargetPkg());
		// Ignore packages that exist only due to dependencies.
		if (ver.end()) {
			dep++;
			continue;
		} else if (dep->Type == pkgCache::Dep::Depends) {
			if (recursive) {
				if (!contains(output, dep.TargetPkg())) {
					output.push_back(pair<pkgCache::PkgIterator, pkgCache::VerIterator>(dep.TargetPkg(), ver));
					get_depends(output, dep.TargetPkg(), recursive);
				}
			} else {
				output.push_back(pair<pkgCache::PkgIterator, pkgCache::VerIterator>(dep.TargetPkg(), ver));
			}
		}
		dep++;
	}
}

void aptcc::get_requires(vector<pair<pkgCache::PkgIterator, pkgCache::VerIterator> > &output,
			pkgCache::PkgIterator pkg,
			bool recursive)
{
	for (pkgCache::PkgIterator parentPkg = packageCache->PkgBegin(); !parentPkg.end(); ++parentPkg) {
		if (_cancel) {
			break;
		}
		// Ignore packages that exist only due to dependencies.
		if (parentPkg.VersionList().end() && parentPkg.ProvidesList().end()) {
			continue;
		}

		// Don't insert virtual packages instead add what it provides
		pkgCache::VerIterator ver = find_ver(parentPkg);
		if (ver.end() == false) {
			vector<pair<pkgCache::PkgIterator, pkgCache::VerIterator> > deps;
			get_depends(deps, parentPkg, false);
			for (vector<pair<pkgCache::PkgIterator, pkgCache::VerIterator> >::iterator i=deps.begin();
			    i != deps.end();
			    ++i)
			{
				if (i->first == pkg) {
					if (recursive) {
						if (!contains(output, parentPkg)) {
							output.push_back(pair<pkgCache::PkgIterator, pkgCache::VerIterator>(parentPkg, ver));
							get_requires(output, parentPkg, recursive);
						}
					} else {
						output.push_back(pair<pkgCache::PkgIterator, pkgCache::VerIterator>(parentPkg, ver));
					}
					break;
				}
			}
		}
	}
}

// used to return files it reads, using the info from the files in /var/lib/dpkg/info/
vector<string> search_files (PkBackend *backend, gchar **values, bool &_cancel)
{
	vector<string> packageList;
	regex_t re;
	gchar *search;
	gchar *values_str;

	values_str = g_strjoinv("$|^", values);
	search = g_strdup_printf("^%s$",
				 values_str);
	g_free(values_str);
	if(regcomp(&re, search, REG_NOSUB) != 0) {
		egg_debug("Regex compilation error");
		g_free(search);
		return vector<string>();
	}
	g_free(search);

	DIR *dp;
	struct dirent *dirp;
	if (!(dp = opendir("/var/lib/dpkg/info/"))) {
		egg_debug ("Error opening /var/lib/dpkg/info/\n");
		regfree(&re);
		return vector<string>();
	}

	string line;
	while ((dirp = readdir(dp)) != NULL) {
		if (_cancel) {
			break;
		}
		if (ends_with(dirp->d_name, ".list")) {
			string f = "/var/lib/dpkg/info/" + string(dirp->d_name);
			ifstream in(f.c_str());
			if (!in != 0) {
				continue;
			}
			while (!in.eof()) {
				getline(in, line);
				if (regexec(&re, line.c_str(), (size_t)0, NULL, 0) == 0) {
					string file(dirp->d_name);
					packageList.push_back(file.erase(file.size() - 5, file.size()));
					break;
				}
			}
		}
	}
	closedir(dp);
	regfree(&re);
	return packageList;
}

// used to return files it reads, using the info from the files in /var/lib/dpkg/info/
vector<string> searchMimeType (PkBackend *backend, gchar **values, bool &error, bool &_cancel)
{
	vector<string> packageList;
	regex_t re;
	gchar *value;
	gchar *values_str;

	values_str = g_strjoinv("|", values);
	value = g_strdup_printf("^MimeType=\\(.*;\\)\\?\\(%s\\)\\(;.*\\)\\?$",
				values_str);
	g_free(values_str);

	if(regcomp(&re, value, REG_NOSUB) != 0) {
		egg_debug("Regex compilation error");
		g_free(value);
		return vector<string>();
	}
	g_free(value);

	DIR *dp;
	struct dirent *dirp;
	if (!(dp = opendir("/usr/share/app-install/desktop/"))) {
		egg_debug ("Error opening /usr/share/app-install/desktop/\n");
		regfree(&re);
		error = true;
		return vector<string>();
	}

	string line;
	while ((dirp = readdir(dp)) != NULL) {
		if (_cancel) {
			break;
		}
		if (ends_with(dirp->d_name, ".desktop")) {
			string f = "/usr/share/app-install/desktop/" + string(dirp->d_name);
			ifstream in(f.c_str());
			if (!in != 0) {
				continue;
			}
			bool getName = false;
			while (!in.eof()) {
				getline(in, line);
				if (getName) {
					if (starts_with(line, "X-AppInstall-Package=")) {
						// Remove the X-AppInstall-Package=
						packageList.push_back(line.substr(21));
						break;
					}
				} else {
				    if (regexec(&re, line.c_str(), (size_t)0, NULL, 0) == 0) {
						in.seekg(ios_base::beg);
						getName = true;
					}
				}
			}
		}
	}

	closedir(dp);
	regfree(&re);
	return packageList;
}

// TODO this was replaced with data in the cache
// used to return files it reads, using the info from the files in /var/lib/dpkg/info/
// vector<string> searchCodec (PkBackend *backend, gchar **values, bool &error, bool &_cancel)
// {
// 	vector<string> packageList;
// 	regex_t re;
// 	gchar *value;
// 	gchar *values_str;
//
// 	values_str = g_strjoinv("|", values);
// 	value = g_strdup_printf("^X-AppInstall-Codecs=\\(.*;\\)\\?\\(%s\\)\\(;.*\\)\\?$",
// 				values_str);
// 	g_free(values_str);
//
// 	if(regcomp(&re, value, REG_NOSUB) != 0) {
// 		egg_debug("Regex compilation error");
// 		g_free(value);
// 		return vector<string>();
// 	}
// 	g_free(value);
//
// 	DIR *dp;
// 	struct dirent *dirp;
// 	if (!(dp = opendir("/usr/share/app-install/desktop/"))) {
// 		egg_debug ("Error opening /usr/share/app-install/desktop/\n");
// 		regfree(&re);
// 		error = true;
// 		return vector<string>();
// 	}
//
// 	string line;
// 	while ((dirp = readdir(dp)) != NULL) {
// 		if (_cancel) {
// 			break;
// 		}
// 		if (ends_with(dirp->d_name, ".desktop")) {
// 			string f = "/usr/share/app-install/desktop/" + string(dirp->d_name);
// 			ifstream in(f.c_str());
// 			if (!in != 0) {
// 				continue;
// 			}
// 			bool getName = false;
// 			while (!in.eof()) {
// 				getline(in, line);
// 				if (getName) {
// 					if (starts_with(line, "X-AppInstall-Package=")) {
// 						// Remove the X-AppInstall-Package=
// 						packageList.push_back(line.substr(21));
// 						break;
// 					}
// 				} else {
// 				    if (regexec(&re, line.c_str(), (size_t)0, NULL, 0) == 0) {
// 						in.seekg(ios_base::beg);
// 						getName = true;
// 					}
// 				}
// 			}
// 		}
// 	}
//
// 	closedir(dp);
// 	regfree(&re);
// 	return packageList;
// }

// used to emit files it reads the info directly from the files
void emit_files (PkBackend *backend, const gchar *pi)
{
	static string filelist;
	string line;
	gchar **parts;

	parts = pk_package_id_split (pi);
	filelist.erase(filelist.begin(), filelist.end());

	string f = "/var/lib/dpkg/info/" +
		   string(parts[PK_PACKAGE_ID_NAME]) +
		   ".list";
	g_strfreev (parts);

	if (FileExists(f)) {
		ifstream in(f.c_str());
		if (!in != 0) {
			return;
		}
		while (in.eof() == false && filelist.empty()) {
			getline(in, line);
			filelist += line;
		}
		while (in.eof() == false) {
			getline(in, line);
			if (!line.empty()) {
				filelist += ";" + line;
			}
		}

		if (!filelist.empty()) {
			pk_backend_files (backend, pi, filelist.c_str());
		}
	}
}

static bool checkTrusted(pkgAcquire &fetcher, PkBackend *backend)
{
	string UntrustedList;
	for (pkgAcquire::ItemIterator I = fetcher.ItemsBegin(); I < fetcher.ItemsEnd(); ++I)
	{
		if (!(*I)->IsTrusted())
		{
			UntrustedList += string((*I)->ShortDesc()) + " ";
		}
	}

	if (UntrustedList == "")
	{
		return true;
	}

	if (pk_backend_get_bool(backend, "only_trusted") == false ||
	    _config->FindB("APT::Get::AllowUnauthenticated", false) == true)
	{
		egg_debug ("Authentication warning overridden.\n");
		return true;
	}

	string warning("The following packages cannot be authenticated:\n");
	warning += UntrustedList;
	pk_backend_error_code(backend,
			      PK_ERROR_ENUM_CANNOT_INSTALL_REPO_UNSIGNED,
			      warning.c_str());
	_error->Discard();
	return false;
}

bool aptcc::TryToInstall(pkgCache::PkgIterator Pkg,
			 pkgDepCache &Cache,
			 pkgProblemResolver &Fix,
			 bool Remove,
			 bool BrokenFix,
			 unsigned int &ExpectedInst)
{
	// This is a pure virtual package and there is a single available provides
	if (Cache[Pkg].CandidateVer == 0 && Pkg->ProvidesList != 0 &&
	    Pkg.ProvidesList()->NextProvides == 0)
	{
		pkgCache::PkgIterator Tmp = Pkg.ProvidesList().OwnerPkg();
		Pkg = Tmp;
	}

	// Check if there is something at all to install
	pkgDepCache::StateCache &State = Cache[Pkg];
	if (Remove == true && Pkg->CurrentVer == 0)
	{
		Fix.Clear(Pkg);
		Fix.Protect(Pkg);
		Fix.Remove(Pkg);

		return true;
	}

	if (State.CandidateVer == 0 && Remove == false)
	{
		_error->Error("Package %s is virtual and has no installation candidate", Pkg.Name());

		pk_backend_error_code(m_backend,
				      PK_ERROR_ENUM_DEP_RESOLUTION_FAILED,
				      g_strdup_printf("Package %s is virtual and has no "
						      "installation candidate",
						      Pkg.Name()));
		return false;
	}

	Fix.Clear(Pkg);
	Fix.Protect(Pkg);
	if (Remove == true)
	{
		Fix.Remove(Pkg);
		Cache.MarkDelete(Pkg,_config->FindB("APT::Get::Purge", false));
		return true;
	}

	// Install it
	Cache.MarkInstall(Pkg,false);
	if (State.Install() == false)
	{
		if (_config->FindB("APT::Get::ReInstall",false) == true) {
			if (Pkg->CurrentVer == 0 || Pkg.CurrentVer().Downloadable() == false) {
		// 	    ioprintf(c1out,_("Reinstallation of %s is not possible, it cannot be downloaded.\n"),
		// 		     Pkg.Name());
		;
			} else {
				Cache.SetReInstall(Pkg,true);
			}
		} else {
	    // 	 if (AllowFail == true)
	    // 	    ioprintf(c1out,_("%s is already the newest version.\n"),
	    // 		     Pkg.Name());
		}
	} else {
		ExpectedInst++;
	}

// 	cout << "trytoinstall ExpectedInst " << ExpectedInst << endl;
	// Install it with autoinstalling enabled (if we not respect the minial
	// required deps or the policy)
	if ((State.InstBroken() == true || State.InstPolicyBroken() == true) &&
	    BrokenFix == false) {
	    Cache.MarkInstall(Pkg,true);
	}

	return true;
}

// checks if there are Essential packages being removed
bool aptcc::removingEssentialPackages(pkgCacheFile &Cache)
{
	string List;
	bool *Added = new bool[Cache->Head().PackageCount];
	for (unsigned int I = 0; I != Cache->Head().PackageCount; I++){
		Added[I] = false;
	}

	for (pkgCache::PkgIterator I = Cache->PkgBegin(); ! I.end(); ++I) {
		if ((I->Flags & pkgCache::Flag::Essential) != pkgCache::Flag::Essential &&
		    (I->Flags & pkgCache::Flag::Important) != pkgCache::Flag::Important) {
			continue;
		}

		if (Cache[I].Delete() == true) {
			if (Added[I->ID] == false) {
				Added[I->ID] = true;
				List += string(I.Name()) + " ";
			}
		}

		if (I->CurrentVer == 0) {
			continue;
		}

		// Print out any essential package depenendents that are to be removed
		for (pkgCache::DepIterator D = I.CurrentVer().DependsList(); D.end() == false; D++) {
			// Skip everything but depends
			if (D->Type != pkgCache::Dep::PreDepends &&
			    D->Type != pkgCache::Dep::Depends){
				continue;
			}

			pkgCache::PkgIterator P = D.SmartTargetPkg();
			if (Cache[P].Delete() == true)
			{
				if (Added[P->ID] == true){
				    continue;
				}
				Added[P->ID] = true;

				char S[300];
				snprintf(S, sizeof(S), "%s (due to %s) ", P.Name(), I.Name());
				List += S;
			}
		}
	}

	delete [] Added;
	if (!List.empty()) {
		pk_backend_error_code(m_backend,
				      PK_ERROR_ENUM_CANNOT_REMOVE_SYSTEM_PACKAGE,
				      g_strdup_printf("WARNING: You are trying to remove the "
						      "following essential packages: %s",
						      List.c_str()));
		return true;
	}

	return false;
}

// emitChangedPackages - Show packages to newly install				/*{{{*/
// ---------------------------------------------------------------------
/* */
void aptcc::emitChangedPackages(pkgCacheFile &Cache)
{
	vector<pair<pkgCache::PkgIterator, pkgCache::VerIterator> > installing,
								    removing,
								    updating,
								    downgrading;

	string VersionsList;
	for (pkgCache::PkgIterator pkg = Cache->PkgBegin(); ! pkg.end(); ++pkg)
	{
		if (Cache[pkg].NewInstall() == true) {
			// installing
			installing.push_back(pair<pkgCache::PkgIterator, pkgCache::VerIterator>(pkg, find_candidate_ver(pkg)));
		} else if (Cache[pkg].Delete() == true) {
			// removing
			removing.push_back(pair<pkgCache::PkgIterator, pkgCache::VerIterator>(pkg, find_ver(pkg)));
		} else if (Cache[pkg].Upgrade() == true) {
			// updating
			updating.push_back(pair<pkgCache::PkgIterator, pkgCache::VerIterator>(pkg, find_candidate_ver(pkg)));
		} else if (Cache[pkg].Downgrade() == true) {
			// downgrading
			downgrading.push_back(pair<pkgCache::PkgIterator, pkgCache::VerIterator>(pkg, find_candidate_ver(pkg)));
		}
	}

	// emit packages that have changes
	emit_packages(removing,    PK_FILTER_ENUM_NONE, PK_INFO_ENUM_REMOVING);
	emit_packages(downgrading, PK_FILTER_ENUM_NONE, PK_INFO_ENUM_DOWNGRADING);
	emit_packages(installing,  PK_FILTER_ENUM_NONE, PK_INFO_ENUM_INSTALLING);
	emit_packages(updating,    PK_FILTER_ENUM_NONE, PK_INFO_ENUM_UPDATING);
}

void aptcc::populateInternalPackages(pkgCacheFile &Cache)
{
	for (pkgCache::PkgIterator pkg = Cache->PkgBegin(); ! pkg.end(); ++pkg) {
		if (Cache[pkg].NewInstall() == true) {
			// installing
			m_pkgs.push_back(pair<pkgCache::PkgIterator, pkgCache::VerIterator>(pkg, find_candidate_ver(pkg)));
		} else if (Cache[pkg].Delete() == true) {
			// removing
			m_pkgs.push_back(pair<pkgCache::PkgIterator, pkgCache::VerIterator>(pkg, find_ver(pkg)));
		} else if (Cache[pkg].Upgrade() == true) {
			// updating
			m_pkgs.push_back(pair<pkgCache::PkgIterator, pkgCache::VerIterator>(pkg, find_candidate_ver(pkg)));
		} else if (Cache[pkg].Downgrade() == true) {
			// downgrading
			m_pkgs.push_back(pair<pkgCache::PkgIterator, pkgCache::VerIterator>(pkg, find_candidate_ver(pkg)));
		}
	}
}

void aptcc::emitTransactionPackage(string name, PkInfoEnum state)
{
	for (vector<pair<pkgCache::PkgIterator, pkgCache::VerIterator> >::iterator i=m_pkgs.begin();
	     i != m_pkgs.end();
	     ++i)
	{
		if (i->first.Name() == name) {
			emit_package(i->first, i->second, PK_FILTER_ENUM_NONE, state);
			return;
		}
	}

	pair<pkgCache::PkgIterator, pkgCache::VerIterator> pkg_ver;
	pkg_ver.first = packageCache->FindPkg(name);
	// Ignore packages that could not be found or that exist only due to dependencies.
	if (pkg_ver.first.end() == true ||
	    (pkg_ver.first.VersionList().end() && pkg_ver.first.ProvidesList().end()))
	{
		return;
	}

	pkg_ver.second = find_ver(pkg_ver.first);
	// check to see if the provided package isn't virtual too
	if (pkg_ver.second.end() == false)
	{
		emit_package(pkg_ver.first, pkg_ver.second, PK_FILTER_ENUM_NONE, state);
	}

	pkg_ver.second = find_candidate_ver(pkg_ver.first);
	// check to see if we found the package
	if (pkg_ver.second.end() == false)
	{
		emit_package(pkg_ver.first, pkg_ver.second, PK_FILTER_ENUM_NONE, state);
	}
}

void aptcc::updateInterface(int fd, int writeFd)
{
	char buf[2];
	static char line[1024] = "";

	while (1) {
		// This algorithm should be improved (it's the same as the rpm one ;)
		int len = read(fd, buf, 1);

		// nothing was read
		if(len < 1) {
			break;
		}

		// update the time we last saw some action
		m_lastTermAction = time(NULL);

		if( buf[0] == '\n') {
			if (_cancel) {
				kill(m_child_pid, SIGTERM);
			}
			//cout << "got line: " << line << endl;

			gchar **split  = g_strsplit(line, ":",5);
			gchar *status  = g_strstrip(split[0]);
			gchar *pkg     = g_strstrip(split[1]);
			gchar *percent = g_strstrip(split[2]);
			gchar *str     = g_strdup(g_strstrip(split[3]));

			// major problem here, we got unexpected input. should _never_ happen
			if(!(pkg && status)) {
				continue;
			}

			// first check for errors and conf-file prompts
			if (strstr(status, "pmerror") != NULL) {
				// error from dpkg
				pk_backend_error_code(m_backend,
						      PK_ERROR_ENUM_PACKAGE_FAILED_TO_INSTALL,
						      str);
			} else if (strstr(status, "pmconffile") != NULL) {
				// conffile-request from dpkg, needs to be parsed different
				int i=0;
				int count=0;
				string orig_file, new_file;

				// go to first ' and read until the end
				for(;str[i] != '\'' || str[i] == 0; i++)
					/*nothing*/
					;
				i++;
				for(;str[i] != '\'' || str[i] == 0; i++)
					orig_file.append(1, str[i]);
				i++;

				// same for second ' and read until the end
				for(;str[i] != '\'' || str[i] == 0; i++)
					/*nothing*/
				;
				i++;
				for(;str[i] != '\'' || str[i] == 0; i++)
					new_file.append(1, str[i]);
				i++;

				gchar *confmsg;
				confmsg = g_strdup_printf("The configuration file '%s' "
							  "(modified by you or a script) "
							  "has a newer version '%s'.\n"
							  "Please verify your changes and update it manually.",
							  orig_file.c_str(),
							  new_file.c_str());
				pk_backend_message(m_backend,
						   PK_MESSAGE_ENUM_CONFIG_FILES_CHANGED,
						   confmsg);
				if (write(writeFd, "N\n", 2) != 2) {
					// TODO we need a DPKG patch to use debconf
					egg_debug("Failed to write");
				}
			} else if (strstr(status, "pmstatus") != NULL) {
				// INSTALL & UPDATE
				// - Running dpkg
				// loops ALL
				// -  0 Installing pkg (sometimes this is skiped)
				// - 25 Preparing pkg
				// - 50 Unpacking pkg
				// - 75 Preparing to configure pkg
				//   ** Some pkgs have
				//   - Running post-installation
				//   - Running dpkg
				// reloops all
				// -   0 Configuring pkg
				// - +25 Configuring pkg (SOMETIMES)
				// - 100 Installed pkg
				// after all
				// - Running post-installation

				// REMOVE
				// - Running dpkg
				// loops
				// - 25  Removing pkg
				// - 50  Preparing for removal of pkg
				// - 75  Removing pkg
				// - 100 Removed pkg
				// after all
				// - Running post-installation

				// Let's start parsing the status:
				if (starts_with(str, "Preparing to configure")) {
					// Preparing to Install/configure
					cout << "Found Preparing to configure! " << line << endl;
					// The next item might be Configuring so better it be 100
					m_lastSubProgress = 100;
					emitTransactionPackage(pkg, PK_INFO_ENUM_PREPARING);
					pk_backend_set_sub_percentage(m_backend, 75);
				} else if (starts_with(str, "Preparing for removal")) {
					// Preparing to Install/configure
					cout << "Found Preparing for removal! " << line << endl;
					m_lastSubProgress = 50;
					emitTransactionPackage(pkg, PK_INFO_ENUM_REMOVING);
					pk_backend_set_sub_percentage(m_backend, m_lastSubProgress);
				} else if (starts_with(str, "Preparing")) {
					// Preparing to Install/configure
					cout << "Found Preparing! " << line << endl;
					// if last package is different then finish it
					if (!m_lastPackage.empty() && m_lastPackage.compare(pkg) != 0) {
						cout << "FINISH the last package: " << m_lastPackage << endl;
						emitTransactionPackage(m_lastPackage, PK_INFO_ENUM_FINISHED);
					}
					emitTransactionPackage(pkg, PK_INFO_ENUM_PREPARING);
					pk_backend_set_sub_percentage(m_backend, 25);
				} else if (starts_with(str, "Unpacking")) {
					cout << "Found Unpacking! " << line << endl;
					emitTransactionPackage(pkg, PK_INFO_ENUM_DECOMPRESSING);
					pk_backend_set_sub_percentage(m_backend, 50);
				} else if (starts_with(str, "Configuring")) {
					// Installing Package
					cout << "Found Configuring! " << line << endl;
					if (m_lastSubProgress >= 100 && !m_lastPackage.empty()) {
						cout << "FINISH the last package: " << m_lastPackage << endl;
						emitTransactionPackage(m_lastPackage, PK_INFO_ENUM_FINISHED);
						m_lastSubProgress = 0;
					}
					emitTransactionPackage(pkg, PK_INFO_ENUM_INSTALLING);
					pk_backend_set_sub_percentage(m_backend, m_lastSubProgress);
					m_lastSubProgress += 25;
				} else if (starts_with(str, "Running dpkg")) {
					cout << "Found Running dpkg! " << line << endl;
				} else if (starts_with(str, "Running")) {
					cout << "Found Running! " << line << endl;
					pk_backend_set_status (m_backend, PK_STATUS_ENUM_COMMIT);
				} else if (starts_with(str, "Installing")) {
					cout << "Found Installing! " << line << endl;
					// FINISH the last package
					if (!m_lastPackage.empty()) {
						cout << "FINISH the last package: " << m_lastPackage << endl;
						emitTransactionPackage(m_lastPackage, PK_INFO_ENUM_FINISHED);
					}
					m_lastSubProgress = 0;
					emitTransactionPackage(pkg, PK_INFO_ENUM_INSTALLING);
					pk_backend_set_sub_percentage(m_backend, 0);
				} else if (starts_with(str, "Removing")) {
					cout << "Found Removing! " << line << endl;
					if (m_lastSubProgress >= 100 && !m_lastPackage.empty()) {
						cout << "FINISH the last package: " << m_lastPackage << endl;
						emitTransactionPackage(m_lastPackage, PK_INFO_ENUM_FINISHED);
					}
					m_lastSubProgress += 25;
					emitTransactionPackage(pkg, PK_INFO_ENUM_REMOVING);
					pk_backend_set_sub_percentage(m_backend, m_lastSubProgress);
				} else if (starts_with(str, "Installed") ||
					       starts_with(str, "Removed")) {
					cout << "Found FINISHED! " << line << endl;
					m_lastSubProgress = 100;
					emitTransactionPackage(pkg, PK_INFO_ENUM_FINISHED);
				} else {
					cout << ">>>Unmaped value<<< :" << line << endl;
				}

				if (!starts_with(str, "Running")) {
					m_lastPackage = pkg;
				}
				m_startCounting = true;
			} else {
				m_startCounting = true;
			}

			int val = atoi(percent);
			//cout << "progress: " << val << endl;
			pk_backend_set_percentage(m_backend, val);

			// clean-up
			g_strfreev(split);
			g_free(str);
			line[0] = 0;
		} else {
			buf[1] = 0;
			strcat(line, buf);
		}
	}

	time_t now = time(NULL);

	if(!m_startCounting) {
		usleep(100000);
		// wait until we get the first message from apt
		m_lastTermAction = now;
	}

	if ((now - m_lastTermAction) > m_terminalTimeout) {
		// get some debug info
		g_warning("no statusfd changes/content updates in terminal for %i"
			  " seconds",m_terminalTimeout);
		m_lastTermAction = time(NULL);
	}

	// sleep for a while to don't obcess over it
	usleep(5000);
}

// DoAutomaticRemove - Remove all automatic unused packages		/*{{{*/
// ---------------------------------------------------------------------
/* Remove unused automatic packages */
bool aptcc::DoAutomaticRemove(pkgCacheFile &Cache)
{
	bool doAutoRemove = _config->FindB("APT::Get::AutomaticRemove", false);
	pkgDepCache::ActionGroup group(*Cache);

	if (_config->FindB("APT::Get::Remove",true) == false &&
	    doAutoRemove == true)
	{
		cout << "We are not supposed to delete stuff, can't start "
			"AutoRemover" << endl;
		doAutoRemove = false;
	}

	// look over the cache to see what can be removed
	for (pkgCache::PkgIterator Pkg = Cache->PkgBegin(); ! Pkg.end(); ++Pkg)
	{
		if (Cache[Pkg].Garbage && doAutoRemove)
		{
			if (Pkg.CurrentVer() != 0 &&
			    Pkg->CurrentState != pkgCache::State::ConfigFiles) {
				Cache->MarkDelete(Pkg, _config->FindB("APT::Get::Purge", false));
			} else {
				Cache->MarkKeep(Pkg, false, false);
			}
		}
	}

	// Now see if we destroyed anything
	if (Cache->BrokenCount() != 0)
	{
		cout << "Hmm, seems like the AutoRemover destroyed something which really\n"
			    "shouldn't happen. Please file a bug report against apt." << endl;
		// TODO call show_broken
	    //       ShowBroken(c1out,Cache,false);
		return _error->Error("Internal Error, AutoRemover broke stuff");
	}
	return true;
}

bool aptcc::runTransaction(vector<pair<pkgCache::PkgIterator, pkgCache::VerIterator> > &pkgs,
			   bool simulate,
			   bool remove)
{
	//cout << "runTransaction" << simulate << remove << endl;
	bool WithLock = !simulate; // Check to see if we are just simulating,
				   //since for that no lock is needed

	pkgCacheFile Cache;
	OpTextProgress Prog(*_config);
	int timeout = 10;
	// TODO test this
	while (Cache.Open(Prog, WithLock) == false) {
		// failed to open cache, try checkDeps then..
		// || Cache.CheckDeps(CmdL.FileSize() != 1) == false
		if (WithLock == false || (timeout <= 0)) {
			show_errors(m_backend, PK_ERROR_ENUM_CANNOT_GET_LOCK);
			return false;
		} else {
			_error->Discard();
			pk_backend_set_status (m_backend, PK_STATUS_ENUM_WAITING_FOR_LOCK);
			sleep(1);
			timeout--;
		}
	}
	pk_backend_set_status (m_backend, PK_STATUS_ENUM_RUNNING);

	// Enter the special broken fixing mode if the user specified arguments
	bool BrokenFix = false;
	if (Cache->BrokenCount() != 0) {
		BrokenFix = true;
	}

	unsigned int ExpectedInst = 0;
	pkgProblemResolver Fix(Cache);

	// new scope for the ActionGroup
	{
		pkgDepCache::ActionGroup group(Cache);
		for(vector<pair<pkgCache::PkgIterator, pkgCache::VerIterator> >::iterator i=pkgs.begin();
		    i != pkgs.end();
		    ++i)
		{
			pkgCache::PkgIterator Pkg = i->first;
			if (_cancel) {
				break;
			}

			if (TryToInstall(Pkg,
					 Cache,
					 Fix,
					 remove,
					 BrokenFix,
					 ExpectedInst) == false) {
				return false;
			}
		}

		// Call the scored problem resolver
		Fix.InstallProtect();
		if (Fix.Resolve(true) == false) {
			_error->Discard();
		}

		// Now we check the state of the packages,
		if (Cache->BrokenCount() != 0)
		{
			// if the problem resolver could not fix all broken things
			// show what is broken
			show_broken(m_backend, Cache, false);
			return false;
		}
	}
	// Try to auto-remove packages
	if (!DoAutomaticRemove(Cache)) {
		// TODO
		return false;
	}

	// check for essential packages!!!
	if (removingEssentialPackages(Cache)) {
		return false;
	}

	if (simulate) {
		// Print out a list of packages that are going to be installed extra
		emitChangedPackages(Cache);
		return true;
	} else {
		// Store the packages that are going to change
		// so we can emit them as we process it.
		populateInternalPackages(Cache);
	        return installPackages(Cache);
	}
}

									/*}}}*/
// System::checkUpdates - Check if the updates dir is dirty		/*{{{*/
// ---------------------------------------------------------------------
/* This does a check of the updates directory (dpkg journal) to see if it has 
   any entries in it. */
bool aptcc::checkUpdates()
{
   // Check for updates.. (dirty)
   string File = flNotFile(_config->Find("Dir::State::status")) + "updates/";
   DIR *DirP = opendir(File.c_str());
   if (DirP == 0)
      return false;
   
   /* We ignore any files that are not all digits, this skips .,.. and 
      some tmp files dpkg will leave behind.. */
   bool Damaged = false;
   for (struct dirent *Ent = readdir(DirP); Ent != 0; Ent = readdir(DirP))
   {
      Damaged = true;
      for (unsigned int I = 0; Ent->d_name[I] != 0; I++)
      {
	 // Check if its not a digit..
	 if (isdigit(Ent->d_name[I]) == 0)
	 {
	    Damaged = false;
	    break;
	 }
      }
      if (Damaged == true)
	 break;
   }
   closedir(DirP);

   return Damaged;
}
									/*}}}*/
// InstallPackages - Actually download and install the packages		/*{{{*/
// ---------------------------------------------------------------------
/* This displays the informative messages describing what is going to
   happen and then calls the download routines */
bool aptcc::installPackages(pkgCacheFile &Cache)
{
	//cout << "installPackages() called" << endl;
	if (_config->FindB("APT::Get::Purge",false) == true)
	{
		pkgCache::PkgIterator I = Cache->PkgBegin();
		for (; I.end() == false; I++)
		{
			if (I.Purge() == false && Cache[I].Mode == pkgDepCache::ModeDelete) {
				Cache->MarkDelete(I,true);
			}
		}
	}

	// check for essential packages!!!
	if (removingEssentialPackages(Cache)) {
		return false;
	}

	// Sanity check
	if (Cache->BrokenCount() != 0)
	{
		// TODO
		show_broken(m_backend, Cache, false);
		_error->Error("Internal error, InstallPackages was called with broken packages!");
		return false;
	}

	if (Cache->DelCount() == 0 && Cache->InstCount() == 0 &&
	    Cache->BadCount() == 0) {
		return true;
	}

	// No remove flag
	if (Cache->DelCount() != 0 && _config->FindB("APT::Get::Remove", true) == false) {
		pk_backend_error_code(m_backend,
				      PK_ERROR_ENUM_PACKAGE_FAILED_TO_REMOVE,
				      "Packages need to be removed but remove is disabled.");
		return false;
	}

	// Create the text record parser
	pkgRecords Recs(Cache);
	if (_error->PendingError() == true) {
		return false;
	}

	// Lock the archive directory
	FileFd Lock;
	if (_config->FindB("Debug::NoLocking", false) == false)
	{
		Lock.Fd(GetLock(_config->FindDir("Dir::Cache::Archives") + "lock"));
		if (_error->PendingError() == true) {
			return _error->Error("Unable to lock the download directory");
		}
	}

	// Create the download object
	AcqPackageKitStatus Stat(this, m_backend, _cancel);

	// get a fetcher
	pkgAcquire fetcher(&Stat);

	// Create the package manager and prepare to download
	SPtr<pkgPackageManager> PM= _system->CreatePM(Cache);
	if (PM->GetArchives(&fetcher, packageSourceList, &Recs) == false ||
	    _error->PendingError() == true) {
		return false;
	}

	// Generate the list of affected packages and sort it
	for (pkgCache::PkgIterator I = Cache->PkgBegin(); I.end() == false; I++)
	{
		// Ignore no-version packages
		if (I->VersionList == 0) {
			continue;
		}

		// Not interesting
		if ((Cache[I].Keep() == true ||
		    Cache[I].InstVerIter(Cache) == I.CurrentVer()) &&
		    I.State() == pkgCache::PkgIterator::NeedsNothing &&
		    (Cache[I].iFlags & pkgDepCache::ReInstall) != pkgDepCache::ReInstall &&
		    (I.Purge() != false || Cache[I].Mode != pkgDepCache::ModeDelete ||
		    (Cache[I].iFlags & pkgDepCache::Purge) != pkgDepCache::Purge))
		{
			continue;
		}

		// Append it to the list
		Stat.addPackagePair(pair<pkgCache::PkgIterator, pkgCache::VerIterator>(I, Cache[I].InstVerIter(Cache)));
	}

	// Display statistics
	double FetchBytes = fetcher.FetchNeeded();
	double FetchPBytes = fetcher.PartialPresent();
	double DebBytes = fetcher.TotalNeeded();
	if (DebBytes != Cache->DebSize())
	{
 	    cout << DebBytes << ',' << Cache->DebSize() << endl;
<<<<<<< HEAD
	    cout << "How odd.. The sizes didn't match, email apt@packages.debian.org";
	    _error->Warning("How odd.. The sizes didn't match, email apt@packages.debian.org");
=======
cout << "How odd.. The sizes didn't match, email apt@packages.debian.org";
/*		_error->Warning("How odd.. The sizes didn't match, email apt@packages.debian.org");*/
>>>>>>> a4b21dcd
	}

	// Number of bytes
// 	if (DebBytes != FetchBytes)
// 	    ioprintf(c1out, "Need to get %sB/%sB of archives.\n",
// 		    SizeToStr(FetchBytes).c_str(),SizeToStr(DebBytes).c_str());
// 	else if (DebBytes != 0)
// 	    ioprintf(c1out, "Need to get %sB of archives.\n",
// 		    SizeToStr(DebBytes).c_str());

	// Size delta
// 	if (Cache->UsrSize() >= 0)
// 	    ioprintf(c1out, "After this operation, %sB of additional disk space will be used.\n",
// 		    SizeToStr(Cache->UsrSize()).c_str());
// 	else
// 	    ioprintf(c1out, "After this operation, %sB disk space will be freed.\n",
// 		    SizeToStr(-1*Cache->UsrSize()).c_str());

	if (_error->PendingError() == true) {
	    cout << "PendingError " << endl;
		return false;
	}

	/* Check for enough free space */
	struct statvfs Buf;
	string OutputDir = _config->FindDir("Dir::Cache::Archives");
	if (statvfs(OutputDir.c_str(),&Buf) != 0) {
		return _error->Errno("statvfs",
				     "Couldn't determine free space in %s",
				     OutputDir.c_str());
	}
	if (unsigned(Buf.f_bfree) < (FetchBytes - FetchPBytes)/Buf.f_bsize)
	{
		struct statfs Stat;
		if (statfs(OutputDir.c_str(), &Stat) != 0 ||
		    unsigned(Stat.f_type)            != RAMFS_MAGIC)
		{
			pk_backend_error_code(m_backend,
					      PK_ERROR_ENUM_NO_SPACE_ON_DEVICE,
					      string("You don't have enough free space in ").append(OutputDir).c_str());
			return _error->Error("You don't have enough free space in %s.",
					    OutputDir.c_str());
		}
	}

	if (!checkTrusted(fetcher, m_backend)) {
		return false;
	}

	pk_backend_set_status (m_backend, PK_STATUS_ENUM_DOWNLOAD);
	pk_backend_set_simultaneous_mode(m_backend, true);
	// Download and check if we can continue
	if (fetcher.Run() != pkgAcquire::Continue
	    && _cancel == false)
	{
		// We failed and we did not cancel
		show_errors(m_backend, PK_ERROR_ENUM_PACKAGE_DOWNLOAD_FAILED);
		return false;
	}
	pk_backend_set_simultaneous_mode(m_backend, false);

	if (_error->PendingError() == true) {
		cout << "PendingError download" << endl;
		return false;
	}

	// Right now it's not safe to cancel
	pk_backend_set_allow_cancel (m_backend, false);

	// TODO true or false?
	if (_cancel) {
		return true;
	}

	// Download should be finished by now, changing it's status
	pk_backend_set_status (m_backend, PK_STATUS_ENUM_RUNNING);
	pk_backend_set_percentage(m_backend, PK_BACKEND_PERCENTAGE_INVALID);
	pk_backend_set_sub_percentage(m_backend, PK_BACKEND_PERCENTAGE_INVALID);

	// TODO DBus activated does not have all vars
	// we could try to see if this is the case
	setenv("PATH", "/usr/local/sbin:/usr/local/bin:/usr/sbin:/usr/bin:/sbin:/bin", 1);
	_system->UnLock();

	pkgPackageManager::OrderResult res;
	res = PM->DoInstallPreFork();
	if (res == pkgPackageManager::Failed) {
		egg_warning ("Failed to prepare installation");
		show_errors(m_backend, PK_ERROR_ENUM_PACKAGE_DOWNLOAD_FAILED);
		return false;
	}

	// File descriptors for reading dpkg --status-fd
	int readFromChildFD[2];
	int writeToChildFD[2];
	if (pipe(readFromChildFD) < 0 || pipe(writeToChildFD) < 0) {
		cout << "Failed to create a pipe" << endl;
		return false;
	}

	m_child_pid = fork();
	if (m_child_pid == -1) {
		return false;
	}

	if (m_child_pid == 0) {
		close(0);
		//cout << "FORKED: installPackages(): DoInstall" << endl;
		// redirect writeToChildFD to stdin
		if (dup(writeToChildFD[0]) != 0) {
			cerr << "Aptcc: dup failed duplicate pipe to stdin" << endl;
			close(readFromChildFD[1]);
			close(writeToChildFD[0]);
			_exit(1);
		}

		// close Forked stdout and the read end of the pipe
		close(1);

		// Change the locale to not get libapt localization
		setlocale(LC_ALL, "C");

		// Debconf handlying
		gchar *socket;
		if (socket = pk_backend_get_frontend_socket(m_backend)) {
			setenv("DEBIAN_FRONTEND", "passthrough", 1);
			setenv("DEBCONF_PIPE", socket, 1);
		} else {
			// we don't have a socket set, let's fallback to noninteractive
			setenv("DEBIAN_FRONTEND", "noninteractive", 1);
		}

		gchar *locale;
		// Set the LANGUAGE so debconf messages get localization
		if (locale = pk_backend_get_locale(m_backend)) {
			setenv("LANGUAGE", locale, 1);
			setenv("LANG", locale, 1);
		//setenv("LANG", "C", 1);
		}

		// Pass the write end of the pipe to the install function
		res = PM->DoInstallPostFork(readFromChildFD[1]);

		// dump errors into cerr (pass it to the parent process)
		_error->DumpErrors();
		
		close(readFromChildFD[0]);
		close(writeToChildFD[1]);
		close(readFromChildFD[1]);
		close(writeToChildFD[0]);

		_exit(res);
	}

	cout << "PARENT proccess running..." << endl;
	// make it nonblocking, verry important otherwise
	// when the child finish we stay stuck.
	fcntl(readFromChildFD[0], F_SETFL, O_NONBLOCK);

	// init the timer
	m_lastTermAction = time(NULL);
	m_startCounting = false;

	// Check if the child died
	int ret;
	while (waitpid(m_child_pid, &ret, WNOHANG) == 0) {
		updateInterface(readFromChildFD[0], writeToChildFD[1]);
	}

	close(readFromChildFD[0]);
	close(readFromChildFD[1]);
	close(writeToChildFD[0]);
	close(writeToChildFD[1]);

	cout << "Parent finished..." << endl;
	return true;
}

<|MERGE_RESOLUTION|>--- conflicted
+++ resolved
@@ -1680,13 +1680,8 @@
 	if (DebBytes != Cache->DebSize())
 	{
  	    cout << DebBytes << ',' << Cache->DebSize() << endl;
-<<<<<<< HEAD
-	    cout << "How odd.. The sizes didn't match, email apt@packages.debian.org";
-	    _error->Warning("How odd.. The sizes didn't match, email apt@packages.debian.org");
-=======
 cout << "How odd.. The sizes didn't match, email apt@packages.debian.org";
 /*		_error->Warning("How odd.. The sizes didn't match, email apt@packages.debian.org");*/
->>>>>>> a4b21dcd
 	}
 
 	// Number of bytes
