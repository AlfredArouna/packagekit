#!/usr/bin/env python
# -*- coding: utf-8 -*-
"""
Provides an apt backend to PackageKit

Copyright (C) 2007 Ali Sabil <ali.sabil@gmail.com>
Copyright (C) 2007 Tom Parker <palfrey@tevp.net>
Copyright (C) 2008-2009 Sebastian Heinlein <glatzor@ubuntu.com>

Licensed under the GNU General Public License Version 2

This program is free software; you can redistribute it and/or modify
it under the terms of the GNU General Public License as published by
the Free Software Foundation; either version 2 of the License, or
(at your option) any later version.
"""

__author__  = "Sebastian Heinlein <devel@glatzor.de>"

import datetime
import errno
import fcntl
import gdbm
import httplib
import locale
import logging
import logging.handlers
import optparse
import os
import pty
import re
import signal
import socket
import stat
import string
import subprocess
import sys
import time

import apt
import apt.debfile
import apt_pkg

from packagekit.backend import *
from packagekit.progress import *
from packagekit.package import *
from packagekit.enums import *

logging.basicConfig(format="%(levelname)s:%(message)s")
pklog = logging.getLogger("PackageKitBackend")
pklog.setLevel(logging.NOTSET)

try:
    _syslog = logging.handlers.SysLogHandler("/dev/log",
                                      logging.handlers.SysLogHandler.LOG_DAEMON)
    formatter = logging.Formatter('PackageKit: %(levelname)s: %(message)s')
    _syslog.setFormatter(formatter)
    pklog.addHandler(_syslog)
except:
    pass

# Xapian database is optionally used to speed up package description search
XAPIAN_DB_PATH = os.environ.get("AXI_DB_PATH", "/var/lib/apt-xapian-index")
XAPIAN_DB = XAPIAN_DB_PATH + "/index"
XAPIAN_DB_VALUES = XAPIAN_DB_PATH + "/values"
XAPIAN_SUPPORT = False
try:
    import xapian
except ImportError:
    pass
else:
    if os.access(XAPIAN_DB, os.R_OK):
        pklog.debug("Use XAPIAN for the search")
        XAPIAN_SUPPORT = True

# SoftwareProperties is required to proivde information about repositories
try:
    import softwareproperties.SoftwareProperties
except ImportError:
    REPOS_SUPPORT = False
else:
    REPOS_SUPPORT = True

# Check if update-manager-core is installed to get aware of the
# latest distro releases
try:
    from UpdateManager.Core.MetaRelease import MetaReleaseCore
except ImportError:
    META_RELEASE_SUPPORT = False
else:
    META_RELEASE_SUPPORT = True


# Set a timeout for the changelog download
socket.setdefaulttimeout(2)

# Required for daemon mode
os.putenv("PATH",
          "/usr/local/sbin:/usr/local/bin:/usr/sbin:/usr/bin:/sbin:/bin")
# Avoid questions from the maintainer scripts as far as possible
os.putenv("DEBIAN_FRONTEND", "noninteractive")
os.putenv("APT_LISTCHANGES_FRONTEND", "none")

# Map Debian sections to the PackageKit group name space
SECTION_GROUP_MAP = {
    "admin" : GROUP_ADMIN_TOOLS,
    "base" : GROUP_SYSTEM,
    "comm" : GROUP_COMMUNICATION,
    "devel" : GROUP_PROGRAMMING,
    "doc" : GROUP_DOCUMENTATION,
    "editors" : GROUP_PUBLISHING,
    "electronics" : GROUP_ELECTRONICS,
    "embedded" : GROUP_SYSTEM,
    "games" : GROUP_GAMES,
    "gnome" : GROUP_DESKTOP_GNOME,
    "graphics" : GROUP_GRAPHICS,
    "hamradio" : GROUP_COMMUNICATION,
    "interpreters" : GROUP_PROGRAMMING,
    "kde" : GROUP_DESKTOP_KDE,
    "libdevel" : GROUP_PROGRAMMING,
    "libs" : GROUP_SYSTEM,
    "mail" : GROUP_INTERNET,
    "math" : GROUP_SCIENCE,
    "misc" : GROUP_OTHER,
    "net" : GROUP_NETWORK,
    "news" : GROUP_INTERNET,
    "oldlibs" : GROUP_LEGACY,
    "otherosfs" : GROUP_SYSTEM,
    "perl" : GROUP_PROGRAMMING,
    "python" : GROUP_PROGRAMMING,
    "science" : GROUP_SCIENCE,
    "shells" : GROUP_SYSTEM,
    "sound" : GROUP_MULTIMEDIA,
    "tex" : GROUP_PUBLISHING,
    "text" : GROUP_PUBLISHING,
    "utils" : GROUP_ACCESSORIES,
    "web" : GROUP_INTERNET,
    "x11" : GROUP_DESKTOP_OTHER,
    "unknown" : GROUP_UNKNOWN,
    "alien" : GROUP_UNKNOWN,
    "translations" : GROUP_LOCALIZATION,
    "metapackages" : GROUP_COLLECTIONS }

# Regular expressions to detect bug numbers in changelogs according to the
# Debian Policy Chapter 4.4. For details see the footnote 16:
# http://www.debian.org/doc/debian-policy/footnotes.html#f16
MATCH_BUG_CLOSES_DEBIAN=r"closes:\s*(?:bug)?\#?\s?\d+(?:,\s*(?:bug)?\#?\s?\d+)*"
MATCH_BUG_NUMBERS=r"\#?\s?(\d+)"
# URL pointing to a bug in the Debian bug tracker
HREF_BUG_DEBIAN="http://bugs.debian.org/cgi-bin/bugreport.cgi?bug=%s"

MATCH_BUG_CLOSES_UBUNTU = r"lp:\s+\#\d+(?:,\s*\#\d+)*"
HREF_BUG_UBUNTU = "https://bugs.launchpad.net/bugs/%s"

# Regular expression to find cve references
MATCH_CVE="CVE-\d{4}-\d{4}"
HREF_CVE="http://web.nvd.nist.gov/view/vuln/detail?vulnId=%s"

SYNAPTIC_PIN_FILE = "/var/lib/synaptic/preferences"

DEFAULT_ENCODING = "UTF-8"

# Required to get translated descriptions
try:
    locale.setlocale(locale.LC_ALL, "")
except locale.Error:
    pklog.debug("Failed to unset LC_ALL")

# Allows to write unicode to stdout
import codecs
sys.stdout = codecs.getwriter(DEFAULT_ENCODING)(sys.stdout)

# Required to parse RFC822 time stamps
try:
    locale.setlocale(locale.LC_TIME, "C")
except locale.Error:
    pklog.debug("Failed to unset LC_TIME")

def lock_cache(func):
    """Lock the system package cache before excuting the decorated function and
    release the lock afterwards.
    """
    def _locked_cache(*args, **kwargs):
        backend = args[0]
        backend.status(STATUS_WAITING_FOR_LOCK)
        while True:
            try:
                # see if the lock for the download dir can be acquired
                # (work around bug in python-apt/apps that call _fetchArchives)
                lockfile = apt_pkg.Config.FindDir("Dir::Cache::Archives") + \
                           "lock"
                lock = apt_pkg.GetLock(lockfile)
                if lock < 0:
                    raise SystemError("failed to lock '%s'" % lockfile)
                else:
                    os.close(lock)
                # then lock the main package system
                apt_pkg.PkgSystemLock()
            except SystemError:
                time.sleep(3)
            else:
                break
        try:
            func(*args, **kwargs)
        finally:
            backend._unlock_cache()
    return _locked_cache


class PKError(Exception):
    pass

class PackageManagerFailedPKError(PKError):
    def __init__(self, msg, pkg, output):
        self.message = msg
        self.package = pkg
        self.output = output

class InstallTimeOutPKError(PKError):
    pass


class DpkgInstallProgress(apt.progress.InstallProgress):
    """
    Class to initiate and monitor installation of local package files with dpkg
    """
    #FIXME: Use the merged DpkgInstallProgress of python-apt
    def recover(self):
        """
        Run "dpkg --configure -a"
        """
        cmd = ["/usr/bin/dpkg", "--status-fd", str(self.writefd),
               "--root", apt_pkg.Config["Dir"],
               "--force-confdef", "--force-confold", 
               "--configure", "-a"]
        self.run(cmd)

    def install(self, filenames):
        """
        Install the given package using a dpkg command line call
        """
        cmd = ["/usr/bin/dpkg", "--force-confdef", "--force-confold",
               "--status-fd", str(self.writefd), 
               "--root", apt_pkg.Config["Dir"], "-i"]
        cmd.extend(map(lambda f: str(f), filenames))
        self.run(cmd)

    def run(self, cmd):
        """
        Run and monitor a dpkg command line call
        """
        pklog.debug("Executing: %s" % cmd)
        (self.master_fd, slave) = pty.openpty()
        fcntl.fcntl(self.master_fd, fcntl.F_SETFL, os.O_NONBLOCK)
        p = subprocess.Popen(cmd, stdout=slave, stdin=slave)
        self.child_pid = p.pid
        res = self.waitChild()
        return res

    def updateInterface(self):
        """
        Process status messages from dpkg
        """
        if self.statusfd == None:
            return
        try:
            while not self.read.endswith("\n"):
                self.read += os.read(self.statusfd.fileno(), 1)
        except OSError, (error_no, error_str):
            # resource temporarly unavailable is ignored
            if error_no not in [errno.EAGAIN, errno.EWOULDBLOCK]:
                pklog.warn(error_str)
        if self.read.endswith("\n"):
            statusl = string.split(self.read, ":")
            if len(statusl) < 3:
                pklog.warn("got garbage from dpkg: '%s'" % self.read)
                self.read = ""
            status = statusl[2].strip()
            pkg = statusl[1].strip()
            #print status
            if status == "error":
                self.error(pkg, format_string(status))
            elif status == "conffile-prompt":
                # we get a string like this:
                # 'current-conffile' 'new-conffile' useredited distedited
                match = re.search(".+conffile-prompt : '(.+)' '(.+)'",
                                  self.read)
                self.conffile(match.group(1), match.group(2))
            else:
                pklog.debug("Dpkg status: %s" % status)
                self.status = status
            self.read = ""


class PackageKitOpProgress(apt.progress.OpProgress):
    """
    Handle the cache opening process
    """
    def __init__(self, backend, prange=(0,100), progress=True):
        self._backend = backend
        apt.progress.OpProgress.__init__(self)
        self.steps = []
        for v in [0.12, 0.25, 0.50, 0.75, 1.00]:
            s = prange[0] + (prange[1] - prange[0]) * v
            self.steps.append(s)
        self.pstart = float(prange[0])
        self.pend = self.steps.pop(0)
        self.pprev = None
        self.show_progress = progress

    # OpProgress callbacks
    def update(self, percent):
        progress = int(self.pstart + percent / 100 * (self.pend - self.pstart))
        if self.show_progress == True and self.pprev < progress:
            self._backend.percentage(progress)
            self.pprev = progress

    def done(self):
        self.pstart = self.pend
        try:
            self.pend = self.steps.pop(0)
        except:
            pklog.warning("An additional step to open the cache is required")


class PackageKitFetchProgress(apt.progress.FetchProgress):
    """
    Handle the package download process
    """
    def __init__(self, backend, prange=(0,100), status=STATUS_DOWNLOAD):
        self._backend = backend
        apt.progress.FetchProgress.__init__(self)
        self.start_progress = prange[0]
        self.end_progress = prange[1]
        self.last_progress = None
        self.last_sub_progress = None
        self.status = status
        self.package_states = {}

    def pulse_items(self, items):
        apt.progress.FetchProgress.pulse(self)
        progress = int(self.start_progress + self.percent/100 * \
                       (self.end_progress - self.start_progress))
        # A backwards running progress is reported as a not available progress
        if self.last_progress > progress:
            self._backend.percentage()
        else:
            self._backend.percentage(progress)
            self.last_progress = progress
        for item in items:
            uri, desc, shortdesc, file_size, partial_size = item
            try:
                pkg = self._backend._cache[shortdesc]
            except KeyError:
                pass
            else:
                self._backend._emit_package(pkg, INFO_DOWNLOADING, True)
                sub_progress = partial_size * 100 / file_size
                if sub_progress > self.last_sub_progress:
                    self._last_sub_progress = sub_progress
                    self._backend.sub_percentage(sub_progress)
        return True

    def updateStatus(self, uri, descr, pkg_name, status):
        """Callback for a fetcher status update."""
        # Emit a Package signal for the currently processed package
        try:
            pkg = self._backend._cache[pkg_name]
        except KeyError:
            pass
        else:
            if not pkg_name in self.package_states or \
               self.package_states[pkg_name] != status:
                if status == 0:
                    info = INFO_FINISHED
                else:
                    info = INFO_DOWNLOADING
                self.package_states[pkg_name] = status
                self._backend._emit_package(pkg, info, True)

    def start(self):
        self._backend.status(self.status)
        self._backend.allow_cancel(True)

    def stop(self):
        self._backend.percentage(self.end_progress)
        self._backend.allow_cancel(False)

    def mediaChange(self, medium, drive):
        #FIXME: Perhaps use hal to show a nicer drive name
        self._backend.media_change_required(MEDIA_TYPE_DISC, medium, drive)
        # FIXME: We cannot call sys.exit() here. APT module would procduce
        #        a backend error message otherwise. This way the backend
        #        sends another error message in the FetchFailedError handling
        #        later, but this one will be skipped by the daemon
        self._backend.error(ERROR_MEDIA_CHANGE_REQUIRED,
                            "Insert the CDROM or DVD labeled '%s' "
                            "into drive '%s'" % (medium, drive),
                            exit=False)
        return False


class PackageKitInstallProgress(apt.progress.InstallProgress):
    """
    Handle the installation and removal process. Bits taken from
    DistUpgradeViewNonInteractive.
    """
    def __init__(self, backend, prange=(0,100)):
        apt.progress.InstallProgress.__init__(self)
        self._backend = backend
        self.pstart = prange[0]
        self.pend = prange[1]
        self.pprev = None
        self.last_activity = None
        self.conffile_prompts = set()
        # insanly long timeout to be able to kill hanging maintainer scripts
        self.timeout = 10 * 60
        self.start_time = None
        self.output = ""
        self.master_fd = None
        self.child_pid = None
        self.last_pkg = None

    def statusChange(self, pkg_name, percent, status):
        self.last_activity = time.time()
        progress = self.pstart + percent/100 * (self.pend - self.pstart)
        if self.pprev < progress:
            self._backend.percentage(int(progress))
            self.pprev = progress
        # Emit a Package signal for the currently processed package
        if pkg_name != self.last_pkg and self._backend._cache.has_key(pkg_name):
            pkg = self._backend._cache[pkg_name]
            if pkg.markedInstall or pkg.markedReinstall:
                self._backend._emit_package(pkg, INFO_INSTALLING, True)
            elif pkg.markedDelete:
                self._backend._emit_package(pkg, INFO_REMOVING, False)
            elif pkg.markedUpgrade:
                self._backend._emit_package(pkg, INFO_UPDATING, True)
            elif pkg.markedDowngrade:
                self._backend._emit_package(pkg, INFO_DOWNGRADING, True)
            self.last_pkg = pkg_name
        pklog.debug("APT status: %s" % status)

    def startUpdate(self):
        # The apt system lock was set by _lock_cache() before
        self._backend._unlock_cache()
        self._backend.status(STATUS_COMMIT)
        self.last_activity = time.time()
        self.start_time = time.time()

    def fork(self):
        pklog.debug("fork()")
        (pid, self.master_fd) = pty.fork()
        if pid != 0:
            fcntl.fcntl(self.master_fd, fcntl.F_SETFL, os.O_NONBLOCK)
        return pid

    def updateInterface(self):
        apt.progress.InstallProgress.updateInterface(self)
        # Collect the output from the package manager
        try:
            out = os.read(self.master_fd, 512)
            self.output = self.output + out
            pklog.debug("APT out: %s " % out)
        except OSError:
            pass
        # catch a time out by sending crtl+c
        if self.last_activity + self.timeout < time.time():
            pklog.critical("no activity for %s time sending ctrl-c" \
                           % self.timeout)
            os.write(self.master_fd, chr(3))
            #FIXME: include this into the normal install progress and add 
            #       correct package information
            raise InstallTimeOutPKError(self.output)

    def conffile(self, current, new):
        pklog.warning("Config file prompt: '%s' (sending no)" % current)
        self.conffile_prompts.add(new)

    def error(self, pkg, msg):
        raise PackageManagerFailedPKError(pkg, msg, self.output)

    def finishUpdate(self):
        pklog.debug("finishUpdate()")
        if self.conffile_prompts:
            self._backend.message(MESSAGE_CONFIG_FILES_CHANGED, 
                                  "The following conffile prompts were found "
                                  "and need investigation: %s" % \
                                  "\n".join(self.conffile_prompts))
        # Check for required restarts
        if os.path.exists("/var/run/reboot-required") and \
           os.path.getmtime("/var/run/reboot-required") > self.start_time:
            self._backend.require_restart(RESTART_SYSTEM, "")


class PackageKitDpkgInstallProgress(DpkgInstallProgress,
                                    PackageKitInstallProgress):
    """
    Class to integrate the progress of core dpkg operations into PackageKit
    """
    def run(self, filenames):
        return DpkgInstallProgress.run(self, filenames)

    def updateInterface(self):
        DpkgInstallProgress.updateInterface(self)
        try:
            out = os.read(self.master_fd, 512)
            self.output += out
            if out != "": pklog.debug("Dpkg out: %s" % out)
        except OSError:
            pass
        # we timed out, send ctrl-c
        if self.last_activity + self.timeout < time.time():
            pklog.critical("no activity for %s time sending "
                           "ctrl-c" % self.timeout)
            os.write(self.master_fd, chr(3))
            raise InstallTimeOutPKError(self.output)


if REPOS_SUPPORT == True:
    class PackageKitSoftwareProperties(softwareproperties.SoftwareProperties.SoftwareProperties):
        """
        Helper class to fix a siily bug in python-software-properties
        """
        def set_modified_sourceslist(self):
            self.save_sourceslist()


class PackageKitAptBackend(PackageKitBaseBackend):
    """
    PackageKit backend for apt
    """
    def __init__(self, args):
        pklog.info("Initializing APT backend")
        signal.signal(signal.SIGQUIT, self._sigquit)
        self._cache = None
        self._last_cache_refresh = None
        apt_pkg.InitConfig()
        apt_pkg.Config.Set("DPkg::Options::", '--force-confdef')
        apt_pkg.Config.Set("DPkg::Options::", '--force-confold')
        PackageKitBaseBackend.__init__(self, args)
        self._open_cache(progress=False)

    # Methods ( client -> engine -> backend )

<<<<<<< HEAD
    def search_files(self, filters, filenames_string):
=======
    def search_file(self, filters_str, filenames):
>>>>>>> 80bf7599
        """Search for files in packages.

        Works only for installed file if apt-file isn't installed.
        """
        pklog.info("Searching for file: %s" % filenames)
        self.status(STATUS_QUERY)
        self.percentage(None)
        self._check_init(progress=False)
        self.allow_cancel(True)

        #FIXME: Should be done by the backend class
        filters = filters_str.split(";")

        result_names = set()
        # Optionally make use of apt-file's Contents cache to search for not
        # installed files. But still search for installed files additionally
        # to make sure that we provide up-to-date results
        if os.path.exists("/usr/bin/apt-file") and \
           FILTER_INSTALLED not in filters:
            #FIXME: Make use of rapt-file on Debian if the network is available
            #FIXME: Show a warning to the user if the apt-file cache is several
            #       weeks old
            pklog.debug("Using apt-file")
            filenames_regex = []
            for filename in filenames:
                if filename.startswith("/"):
                    pattern = "^%s$" % filename[1:].replace("/", "\/")
                else:
                    pattern = "\/%s$" % filename
                filenames_regex.append(pattern)
            cmd = ["/usr/bin/apt-file", "--regexp", "--non-interactive",
                   "--package-only", "find", "|".join(filenames_regex)]
            pklog.debug("Calling: %s" % cmd)
            apt_file = subprocess.Popen(cmd, stdout=subprocess.PIPE,
                                        stderr=subprocess.PIPE)
            stdout, stderr = apt_file.communicate()
            if apt_file.returncode == 0:
                #FIXME: Actually we should check if the file is part of the
                #       candidate, e.g. if unstable and experimental are
                #       enabled and a file would only be part of the
                #       experimental version
                result_names.update(stdout.split())
                self._emit_visible_packages_by_name(filters, result_names)
            else:
                self.error(ERROR_INTERNAL_ERROR,
                           format_string("%s %s" % (stdout, stderr)))
        # Search for installed files
        filenames_regex = []
        for filename in filenames:
            if filename.startswith("/"):
                pattern = "^%s$" % filename.replace("/", "\/")
            else:
                pattern = ".*\/%s$" % filename
            filenames_regex.append(pattern)
        files_pattern = re.compile("|".join(filenames_regex))
        for pkg in self._cache:
            if pkg.name in result_names:
                continue
            for installed_file in self._get_installed_files(pkg):
                if files_pattern.match(installed_file):
                    self._emit_visible_package(filters, pkg)
                    break

<<<<<<< HEAD
    def search_groups(self, filters, group):
=======
    def search_group(self, filters_str, groups):
>>>>>>> 80bf7599
        """
        Implement the apt2-search-group functionality
        """
        pklog.info("Searching for groups: %s" % groups)
        self.status(STATUS_QUERY)
        self.percentage(None)
        self._check_init(progress=False)
        self.allow_cancel(True)

        #FIXME: Should be done by the backend class
        filters = filters_str.split(";")

        for pkg in self._cache:
            if self._get_package_group(pkg) in groups:
                self._emit_visible_package(filters, pkg)

<<<<<<< HEAD
    def search_names(self, filters, search):
=======
    def search_name(self, filters_str, values):
>>>>>>> 80bf7599
        """
        Implement the apt2-search-name functionality
        """
        def matches(searches, text):
            for search in searches:
                if not search in text:
                    return False
            return True
        pklog.info("Searching for package name: %s" % values)
        self.status(STATUS_QUERY)
        self.percentage(None)
        self._check_init(progress=False)
        self.allow_cancel(True)

        #FIXME: Should be done by the backend class
        filters = filters_str.split(";")

        for pkg_name in self._cache.keys():
<<<<<<< HEAD
            for pkg_name2 in search:
                if pkg_name2 in pkg_name:
                    self._emit_all_visible_pkg_versions(filters,
                                                        self._cache[pkg_name])
=======
            if matches(values, pkg_name):
                self._emit_all_visible_pkg_versions(filters,
                                                    self._cache[pkg_name])
>>>>>>> 80bf7599

    def search_details(self, filters_str, values):
        """
        Implement the apt2-search-details functionality
        """
        pklog.info("Searching for package details: %s" % values)
        self.status(STATUS_QUERY)
        self.percentage(None)
        self._check_init(progress=False)
        self.allow_cancel(True)
        results = []

        #FIXME: Should be done by the backend class
        filters = filters_str.split(";")

        if XAPIAN_SUPPORT == True:
            search_flags = (xapian.QueryParser.FLAG_BOOLEAN |
                            xapian.QueryParser.FLAG_PHRASE |
                            xapian.QueryParser.FLAG_LOVEHATE |
                            xapian.QueryParser.FLAG_BOOLEAN_ANY_CASE)
            pklog.debug("Performing xapian db based search")
            db = xapian.Database(XAPIAN_DB)
            parser = xapian.QueryParser()
            parser.set_default_op(xapian.Query.OP_AND)
            query = parser.parse_query(u" ".join(values), search_flags)
            enquire = xapian.Enquire(db)
            enquire.set_query(query)
            matches = enquire.get_mset(0, 1000)
            for pkg_name in (match[xapian.MSET_DOCUMENT].get_data() \
                             for match in enquire.get_mset(0,1000)):
                if pkg_name in self._cache:
                    self._emit_visible_package(filters, self._cache[pkg_name])
        else:
            def matches(searches, text):
                for search in searches:
                    if not search in text:
                        return False
                return True
            pklog.debug("Performing apt cache based search")
            values = [val.lower() for val in values]
            for pkg in self._cache:
                txt = pkg.name
                try:
                    txt += pkg.candidate.raw_description.lower()
                    txt += pkg.candidate._translated_records.long_desc.lower()
                except AttributeError:
                    pass
                if matches(values, txt.decode(DEFAULT_ENCODING, "replace")):
                    self._emit_visible_package(filters, pkg)

    def get_distro_upgrades(self):
        """
        Implement the {backend}-get-distro-upgrades functionality
        """
        pklog.info("Get distro upgrades")
        self.status(STATUS_INFO)
        self.allow_cancel(False)
        self.percentage(None)

        if META_RELEASE_SUPPORT == False:
            if self._cache.has_key("update-manager-core") and \
               self._cache["update-manager-core"].isInstalled == False:
                self.error(ERROR_INTERNAL_ERROR,
                           "Please install the package update-manager-core to "
                           "get notified of the latest distribution releases.")
            else:
                self.error(ERROR_INTERNAL_ERROR,
                           "Please make sure that update-manager-core is"
                           "correctly installed.")
            return

        #FIXME Evil to start the download during init
        meta_release = MetaReleaseCore(False, False)
        #FIXME: should use a lock
        while meta_release.downloading:
            time.sleep(1)
        #FIXME: Add support for description
        if meta_release.new_dist != None:
            self.distro_upgrade("stable", 
                                "%s %s" % (meta_release.new_dist.name,
                                           meta_release.new_dist.version),
                                "The latest stable release")

    def get_updates(self, filters):
        """
        Implement the {backend}-get-update functionality.

        Only report updates which can be installed safely: Which can depend
        on the installation of additional packages but which don't require
        the removal of already installed packages or block any other update.
        """
        def succeeds_security_update(pkg):
            """
            Return True if an update succeeds a previous security update

            An example would be a package with version 1.1 in the security
            archive and 1.1.1 in the archive of proposed updates or the
            same version in both archives.
            """
            for version in pkg.versions:
                # Only check versions between the installed and the candidate
                if pkg.installed and \
                   apt_pkg.VersionCompare(version.version,
                                          pkg.installed.version) <= 0 and \
                   apt_pkg.VersionCompare(version.version,
                                          pkg.candidate.version) > 0:
                    continue
                for origin in version.origins:
                    if origin.origin in ["Debian", "Ubuntu"] and \
                       (origin.archive.endswith("-security") or \
                        origin.label == "Debian-Security") and \
                       origin.trusted:
                        return True
            return False
        #FIXME: Implment the basename filter
        pklog.info("Get updates")
        self.status(STATUS_QUERY)
        self.allow_cancel(True)
        self.percentage(None)
        self._check_init(progress=False)
        # Start with a safe upgrade
        self._cache.upgrade(distUpgrade = True)
        upgrades_safe = self._cache.getChanges()
        resolver = apt.cache.ProblemResolver(self._cache)
        for upgrade in upgrades_safe:
            resolver.clear(upgrade)
            resolver.protect(upgrade)
        # Search for upgrades which are not already part of the safe upgrade
        # but would only require the installation of additional packages
        for pkg in self._cache:
            if not pkg.isUpgradable:
                continue
            # This may occur on pinned packages which have been updated to
            # later version than the pinned one
            if not pkg.candidateOrigin:
                continue
            pklog.debug("Checking upgrade of %s" % pkg.name)
            if not pkg in upgrades_safe:
                # Check if the upgrade would require the removal of an already
                # installed package. If this is the case it will be skipped
                resolver.clear(pkg)
                resolver.protect(pkg)
                resolver.install_protect()
                try:
                    resolver.resolve()
                except:
                    self._emit_package(pkg, INFO_BLOCKED, force_candidate=True)
                    resolver.clear(pkg)
                    self._cache.clear()
                    continue
                if self._cache.delete_count:
                    self._emit_package(pkg, INFO_BLOCKED, force_candidate=True)
                    resolver.clear(pkg)
                    self._cache.clear()
                    continue
            # The update can be safely installed
            info = INFO_NORMAL
            # Detect the nature of the upgrade (e.g. security, enhancement)
            archive = pkg.candidateOrigin[0].archive
            origin = pkg.candidateOrigin[0].origin
            trusted = pkg.candidateOrigin[0].trusted
            label = pkg.candidateOrigin[0].label
            if origin in ["Debian", "Ubuntu"] and trusted == True:
                if archive.endswith("-security") or \
                    label == "Debian-Security":
                    info = INFO_SECURITY
                elif succeeds_security_update(pkg):
                    pklog.debug("Update of %s succeeds a security update. "
                                "Raising its priority." % pkg.name)
                    info = INFO_SECURITY
                elif archive.endswith("-backports"):
                    info = INFO_ENHANCEMENT
                elif archive.endswith("-updates"):
                    info = INFO_BUGFIX
            if origin in ["Backports.org archive"] and trusted == True:
                info = INFO_ENHANCEMENT
            self._emit_package(pkg, info, force_candidate=True)
        self._cache.clear()

    def get_update_detail(self, pkg_ids):
        """
        Implement the {backend}-get-update-details functionality
        """
        def get_bug_urls(changelog):
            """
            Create a list of urls pointing to closed bugs in the changelog
            """
            urls = []
            for r in re.findall(MATCH_BUG_CLOSES_DEBIAN, changelog,
                                re.IGNORECASE | re.MULTILINE):
                urls.extend([HREF_BUG_DEBIAN % bug for bug in \
                             re.findall(MATCH_BUG_NUMBERS, r)])
            for r in re.findall(MATCH_BUG_CLOSES_UBUNTU, changelog,
                                re.IGNORECASE | re.MULTILINE):
                urls.extend([HREF_BUG_UBUNTU % bug for bug in \
                             re.findall(MATCH_BUG_NUMBERS, r)])
            return urls

        def get_cve_urls(changelog):
            """
            Create a list of urls pointing to cves referred in the changelog
            """
            return map(lambda c: HREF_CVE % c,
                       re.findall(MATCH_CVE, changelog, re.MULTILINE))

        pklog.info("Get update details of %s" % pkg_ids)
        self.status(STATUS_DOWNLOAD_CHANGELOG)
        self.percentage(0)
        self.allow_cancel(True)
        self._check_init(None)
        total = len(pkg_ids)
        count = 1
        for pkg_id in pkg_ids:
            self.percentage(count * 100 / total)
            count += 1
            pkg = self._get_package_by_id(pkg_id)
            # FIXME add some real data
            if pkg.installed.origins:
                installed_origin = pkg.installed.origins[0].label
            else:
                installed_origin = ""
            updates = "%s;%s;%s;%s" % (pkg.name, pkg.installed.version,
                                       pkg.installed.architecture,
                                       installed_origin)
            obsoletes = ""
            vendor_url = ""
            restart = "none"
            update_text = u""
            state = ""
            issued = ""
            updated = ""
            #FIXME: make this more configurable. E.g. a dbus update requires
            #       a reboot on Ubuntu but not on Debian
            if pkg.name.startswith("linux-image-") or \
               pkg.name in ["libc6", "dbus"]:
                restart == RESTART_SYSTEM
            changelog_raw = pkg.getChangelog()
            # The internal download error string of python-apt ist not
            # provided as unicode object
            if not isinstance(changelog_raw, unicode):
                changelog_raw = changelog_raw.decode(DEFAULT_ENCODING)
            # Convert the changelog to markdown syntax
            changelog = u""
            for line in changelog_raw.split("\n"):
                if line == "":
                    changelog += " \n"
                else:
                    changelog += u"    %s  \n" % line
                if line.startswith(pkg.candidate.source_name):
                    match = re.match(r"(?P<source>.+) \((?P<version>.*)\) "
                                      "(?P<dist>.+); urgency=(?P<urgency>.+)",
                                     line)
                    update_text += u"%s\n%s\n\n" % (match.group("version"),
                                                    "=" * \
                                                    len(match.group("version")))
                elif line.startswith("  "):
                    update_text += u"  %s  \n" % line
                elif line.startswith(" --"):
                    #FIXME: Add %z for the time zone - requires Python 2.6
                    update_text += u"  \n"
                    match = re.match("^ -- (?P<maintainer>.+) (?P<mail><.+>)  "
                                     "(?P<date>.+) (?P<offset>[-\+][0-9]+)$",
                                     line)
                    date = datetime.datetime.strptime(match.group("date"),
                                                      "%a, %d %b %Y %H:%M:%S")

                    issued = date.isoformat()
                    if not updated:
                        updated = date.isoformat()
            if issued == updated:
                updated = ""
            bugzilla_url = ";;".join(get_bug_urls(changelog))
            cve_url = ";;".join(get_cve_urls(changelog))
            self.update_detail(pkg_id, updates, obsoletes, vendor_url,
                               bugzilla_url, cve_url, restart,
                               format_string(update_text),
                               format_string(changelog),
                               state, issued, updated)

    def get_details(self, pkg_ids):
        """
        Implement the {backend}-get-details functionality
        """
        pklog.info("Get details of %s" % pkg_ids)
        self.status(STATUS_INFO)
        self.percentage(None)
        self.allow_cancel(True)
        self._check_init(progress=False)
        for pkg_id in pkg_ids:
            pkg = self._get_package_by_id(pkg_id)
            #FIXME: We need more fine grained license information!
            candidate = pkg.candidateOrigin
            if candidate != None and  \
               candidate[0].component in ["main", "universe"] and \
               candidate[0].origin in ["Debian", "Ubuntu"]:
                license = "free"
            else:
                license = "unknown"
            group = self._get_package_group(pkg)
            self.details(pkg_id, license, group,
                         format_string(pkg.description),
                         pkg.homepage.decode(DEFAULT_ENCODING),
                         pkg.packageSize)

    @lock_cache
    def update_system(self, only_trusted):
        """
        Implement the {backend}-update-system functionality
        """
        pklog.info("Upgrading system")
        self.status(STATUS_UPDATE)
        self.allow_cancel(False)
        self.percentage(0)
        self._check_init(prange=(0,5))
        # Start with protecting all safe upgrades
        self._cache.upgrade()
        upgrades_safe = self._cache.getChanges()
        resolver = apt.cache.ProblemResolver(self._cache)
        for upgrade in upgrades_safe:
            resolver.clear(upgrade)
            resolver.protect(upgrade)
        # Search for upgrades which are not already part of the safe upgrade
        # but would only require the installation of additional packages
        for pkg in self._cache:
            if not pkg.isUpgradable or pkg in upgrades_safe:
                continue
            pklog.debug("Checking upgrade of %s" % pkg.name)
            resolver.clear(pkg)
            resolver.protect(pkg)
            resolver.install_protect()
            try:
                resolver.resolve()
            except:
                resolver.clear(pkg)
                self._cache.clear()
                continue
            if self._cache.delete_count:
                resolver.clear(pkg)
                self._cache.clear()
                continue
        resolver.install_protect()
        resolver.resolve()
        self._check_trusted(only_trusted)
        self._commit_changes()

    @lock_cache
    def remove_packages(self, allow_deps, auto_remove, ids):
        """
        Implement the {backend}-remove functionality
        """
        pklog.info("Removing package(s): id %s" % ids)
        self.status(STATUS_REMOVE)
        self.allow_cancel(False)
        self.percentage(0)
        self._check_init(prange=(0,10))
        if auto_remove:
            auto_removables = [pkg.name for pkg in self._cache \
                               if pkg.isAutoRemovable]
        pkgs = self._mark_for_removal(ids)
        # Error out if the installation would the installation or upgrade of
        # other packages
        if self._cache.install_count:
            installed = [pkg.name for pkg in self._cache.getChanges() if \
                         pkg.markedInstall or pkg.markedUpgrade]
            self.error(ERROR_DEP_RESOLUTION_FAILED,
                       "The following packages would have to upgraded or "
                       "installed and so block the removal: "
                       "%s" % " ".join(installed))
        # Check if the removal would remove further packages
        if not allow_deps and self._cache.delete_count != len(ids):
            dependencies = [pkg.name for pkg in self._cache.getChanges() \
                            if pkg.name not in pkgs]
            self.error(ERROR_DEP_RESOLUTION_FAILED,
                       "The following packages would have also to be removed: "
                       "%s" % " ".join(dependencies))
        # Check for no longer required dependencies which should be removed too
        if auto_remove:
            for pkg in self._cache:
                if pkg.isAutoRemovable and pkg.name not in auto_removables:
                    pkg.markDelete(False)
        #FIXME: Should support only_trusted
        self._commit_changes(fetch_range=(10,10), install_range=(10,90))
        self._open_cache(prange=(90,99))
        for p in pkgs:
            if self._cache.has_key(p) and self._cache[p].isInstalled:
                self.error(ERROR_PACKAGE_FAILED_TO_INSTALL,
                           "%s is still installed" % p)
        self.percentage(100)

    def simulate_remove_packages(self, ids):
        """Emit the change required for the removal of the given packages."""
        pklog.info("Simulating removal of package with id %s" % ids)
        self.status(STATUS_DEP_RESOLVE)
        self.allow_cancel(True)
        self.percentage(None)
        self._check_init(progress=False)
        pkgs = self._mark_for_removal(ids)
        self._emit_changes(pkgs)

    def _mark_for_removal(self, ids):
        """Resolve the given package ids and mark the packages for removal."""
        pkgs = []
        action_group = self._cache.actiongroup()
        resolver = apt.cache.ProblemResolver(self._cache)
        for id in ids:
            version = self._get_version_by_id(id)
            pkg = version.package
            if not pkg.isInstalled:
                self.error(ERROR_PACKAGE_NOT_INSTALLED,
                           "Package %s isn't installed" % pkg.name)
            if pkg.installed != version:
                self.error(ERROR_PACKAGE_NOT_INSTALLED,
                           "Version %s of %s isn't installed" % \
                           (version.version, pkg.name))
            if pkg.essential == True:
                self.error(ERROR_CANNOT_REMOVE_SYSTEM_PACKAGE,
                           "Package %s cannot be removed." % pkg.name)
            pkgs.append(pkg.name[:])
            pkg.markDelete(False, False)
            resolver.clear(pkg)
            resolver.protect(pkg)
            resolver.remove(pkg)
        try:
            resolver.resolve()
        except SystemError, error:
            broken = [pkg.name for pkg in self._cache if pkg.is_inst_broken]
            self.error(ERROR_DEP_RESOLUTION_FAILED,
                       "The following packages would break and so block the "
                       "removal: %s" % " ".join(broken))
        action_group.release()
        return pkgs

    def get_repo_list(self, filters):
        """
        Implement the {backend}-get-repo-list functionality

        FIXME: should we use the abstration of software-properties or provide
               low level access using pure aptsources?
        """
        pklog.info("Getting repository list: %s" % filters)
        self.status(STATUS_INFO)
        self.allow_cancel(False)
        self.percentage(0)
        if REPOS_SUPPORT == False:
            if self._cache.has_key("python-software-properties") and \
               self._cache["python-software-properties"].isInstalled == False:
                self.error(ERROR_INTERNAL_ERROR,
                           "Please install the package "
                           "python-software-properties to handle repositories")
            else:
                self.error(ERROR_INTERNAL_ERROR,
                           "Please make sure that python-software-properties is"
                           "correctly installed.")
        repos = PackageKitSoftwareProperties()
        # Emit distro components as virtual repositories
        for comp in repos.distro.source_template.components:
            repo_id = "%s_comp_%s" % (repos.distro.id, comp.name)
            description = "%s %s - %s (%s)" % (repos.distro.id,
                                               repos.distro.release,
                                               comp.get_description(),
                                               comp.name)
            #FIXME: There is no inconsitent state in PackageKit
            enabled = repos.get_comp_download_state(comp)[0]
<<<<<<< HEAD
            if not FILTER_DEVELOPMENT in filtes:
                self.repo_detail(repo_id, description, enabled)
=======
            if not FILTER_DEVELOPMENT in filters:
                self.repo_detail(repo_id,
                                 description.decode(DEFAULT_ENCODING),
                                 enabled)
>>>>>>> 80bf7599
        # Emit distro's virtual update repositories
        for template in repos.distro.source_template.children:
            repo_id = "%s_child_%s" % (repos.distro.id, template.name)
            description = "%s %s - %s (%s)" % (repos.distro.id,
                                               repos.distro.release,
                                               template.description,
                                               template.name)
            #FIXME: There is no inconsitent state in PackageKit
            enabled = repos.get_comp_child_state(template)[0]
            if not FILTER_DEVELOPMENT in filters:
<<<<<<< HEAD
                self.repo_detail(repo_id, description, enabled)
=======
                self.repo_detail(repo_id,
                                 description.decode(DEFAULT_ENCODING),
                                 enabled)
>>>>>>> 80bf7599
        # Emit distro's cdrom sources
        for source in repos.get_cdrom_sources():
            if FILTER_NOT_DEVELOPMENT in filters and \
               source.type in ("deb-src", "rpm-src"):
                continue
            enabled = not source.disabled
            # Remove markups from the description
            description = re.sub(r"</?b>", "", repos.render_source(source))
            repo_id = "cdrom_%s_%s" % (source.uri, source.dist)
            repo_id.join(map(lambda c: "_%s" % c, source.comps))
            self.repo_detail(repo_id, description.decode(DEFAULT_ENCODING),
                             enabled)
        # Emit distro's virtual source code repositoriy
        if not FILTER_NOT_DEVELOPMENT in filters:
            repo_id = "%s_source" % repos.distro.id
            enabled = repos.get_source_code_state() or False
            #FIXME: no translation :(
            description = "%s %s - Source code" % (repos.distro.id,
                                                   repos.distro.release)
            self.repo_detail(repo_id, description.decode(DEFAULT_ENCODING),
                             enabled)
        # Emit third party repositories
        for source in repos.get_isv_sources():
            if FILTER_NOT_DEVELOPMENT in filters and \
               source.type in ("deb-src", "rpm-src"):
                continue
            enabled = not source.disabled
            # Remove markups from the description
            description = re.sub(r"</?b>", "", repos.render_source(source))
            repo_id = "isv_%s_%s" % (source.uri, source.dist)
            repo_id.join(map(lambda c: "_%s" % c, source.comps))
            self.repo_detail(repo_id, description.decode(DEFAULT_ENCODING),
                             enabled)

    def repo_enable(self, repo_id, enable):
        """
        Implement the {backend}-repo-enable functionality

        FIXME: should we use the abstration of software-properties or provide
               low level access using pure aptsources?
        """
        pklog.info("Enabling repository: %s %s" % (repo_id, enable))
        self.status(STATUS_RUNNING)
        self.allow_cancel(False)
        self.percentage(0)
        if REPOS_SUPPORT == False:
            if self._cache.has_key("python-software-properties") and \
               self._cache["python-software-properties"].isInstalled == False:
                self.error(ERROR_INTERNAL_ERROR,
                           "Please install the package "
                           "python-software-properties to handle repositories")
            else:
                self.error(ERROR_INTERNAL_ERROR,
                           "Please make sure that python-software-properties is"
                           "correctly installed.")
            return
        repos = PackageKitSoftwareProperties()

        found = False
        # Check if the repo_id matches a distro component, e.g. main
        if repo_id.startswith("%s_comp_" % repos.distro.id):
            for comp in repos.distro.source_template.components:
                if repo_id == "%s_comp_%s" % (repos.distro.id, comp.name):
                    if enable == repos.get_comp_download_state(comp)[0]:
                        pklog.debug("Repository is already enabled")
                        pass
                    if enable == True:
                        repos.enable_component(comp.name)
                    else:
                        repos.disable_component(comp.name)
                    found = True
                    break
        # Check if the repo_id matches a distro child repository, e.g. hardy-updates
        elif repo_id.startswith("%s_child_" % repos.distro.id):
            for template in repos.distro.source_template.children:
                if repo_id == "%s_child_%s" % (repos.distro.id, template.name):
                    if enable == repos.get_comp_child_state(template)[0]:
                        pklog.debug("Repository is already enabled")
                        pass
                    elif enable == True:
                        repos.enable_child_source(template)
                    else:
                        repos.disable_child_source(template)
                    found = True
                    break
        # Check if the repo_id matches a cdrom repository
        elif repo_id.startswith("cdrom_"):
            for source in repos.get_isv_sources():
                source_id = "cdrom_%s_%s" % (source.uri, source.dist)
                source_id.join(map(lambda c: "_%s" % c, source.comps))
                if repo_id == source_id:
                    if source.disabled == enable:
                        source.disabled = not enable
                        repos.save_sourceslist()
                    else:
                        pklog.debug("Repository is already enabled")
                    found = True
                    break
        # Check if the repo_id matches an isv repository
        elif repo_id.startswith("isv_"):
            for source in repos.get_isv_sources():
                source_id = "isv_%s_%s" % (source.uri, source.dist)
                source_id.join(map(lambda c: "_%s" % c, source.comps))
                if repo_id == source_id:
                    if source.disabled == enable:
                        source.disabled = not enable
                        repos.save_sourceslist()
                    else:
                        pklog.debug("Repository is already enabled")
                    found = True
                    break
        if found == False:
            self.error(ERROR_REPO_NOT_AVAILABLE,
                       "The repository of the id %s isn't available" % repo_id)

    @lock_cache
    def update_packages(self, only_trusted, ids):
        """
        Implement the {backend}-update functionality
        """
        pklog.info("Updating package with id %s" % ids)
        self.status(STATUS_UPDATE)
        self.allow_cancel(False)
        self.percentage(0)
        self._check_init(prange=(0,10))
        pkgs = self._mark_for_upgrade(ids)
        # Error out if the updates would require the removal of already
        # installed packages
        if self._cache.delete_count:
            deleted = [pkg.name for pkg in self._cache.getChanges() if \
                       pkg.markedDelete]
            self.error(ERROR_DEP_RESOLUTION_FAILED,
                       "The following packages block the update: "
                       "%s" % " ".join(deleted))
        self._check_trusted(only_trusted)
        self._commit_changes()
        self._open_cache(prange=(90,100))
        self.percentage(100)
        pklog.debug("Checking success of operation")
        for p in pkgs:
            if not self._cache.has_key(p) or not self._cache[p].isInstalled \
               or self._cache[p].isUpgradable:
                self.error(ERROR_PACKAGE_FAILED_TO_INSTALL,
                           "%s was not updated" % p)
        pklog.debug("Sending success signal")

    def simulate_update_packages(self, ids):
        """Emit the changes required for the upgrade of the given packages."""
        pklog.info("Simulating update of package with id %s" % ids)
        self.status(STATUS_DEP_RESOLVE)
        self.allow_cancel(True)
        self.percentage(None)
        self._check_init(progress=False)
        pkgs = self._mark_for_upgrade(ids)
        self._emit_changes(pkgs)

    def _mark_for_upgrade(self, ids):
        """Resolve the given package ids and mark the packages for upgrade."""
        pkgs = []
        ac = self._cache.actiongroup()
        resolver = apt.cache.ProblemResolver(self._cache)
        for id in ids:
            version = self._get_version_by_id(id)
            pkg = version.package
            if not pkg.isInstalled:
                self.error(ERROR_PACKAGE_NOT_INSTALLED,
                           "%s isn't installed" % pkg.name)
            # Check if the specified version is an update
            if apt_pkg.VersionCompare(pkg.installed.version,
                                      version.version) >= 0:
                self.error(ERROR_UPDATE_NOT_FOUND,
                           "The version %s of %s isn't an update to the "
                           "current %s" % (version.version, pkg.name,
                                           pkg.installed.version))
            pkg.candidate = version
            pkgs.append(pkg.name[:])
            # Actually should be fixed in python-apt
            auto = not self._cache._depcache.IsAutoInstalled(pkg._pkg)
            pkg.markInstall(False, True, auto)
            resolver.clear(pkg)
            resolver.protect(pkg)
        try:
            resolver.resolve()
        except SystemError, error:
            broken = [pkg.name for pkg in self._cache if pkg.is_inst_broken]
            self.error(ERROR_DEP_RESOLUTION_FAILED,
                       "The following packages block the installation: "
                       "%s" % " ".join(broken))
        ac.release()
        return pkgs

    def download_packages(self, dest, ids):
        """
        Implement the {backend}-download-packages functionality
        """
        def get_download_details(ids):
            """Calculate the start and end point of a package download
            progress.
            """
            total = 0
            downloaded = 0
            versions = []
            # Check if all ids are vaild and calculate the total download size
            for id in ids:
                pkg_ver = self._get_pkg_version_by_id(id)
                if not pkg_ver.downloadable:
                    self.error(ERROR_PACKAGE_DOWNLOAD_FAILED,
                               "package %s isn't downloadable" % id)
                total += pkg_ver.size
                versions.append((id, pkg_ver))
            for id, ver in versions:
                start = downloaded * 100 / total
                end = start + ver.size * 100 / total
                yield id, ver, start, end
                downloaded += ver.size
        pklog.info("Downloading packages: %s" % ids)
        self.status(STATUS_DOWNLOAD)
        self.allow_cancel(True)
        self.percentage(0)
        # Check the destination directory
        if not os.path.isdir(dest) or not os.access(dest, os.W_OK):
            self.error(ERROR_INTERNAL_ERROR,
                       "The directory '%s' is not writable" % dest)
        # Setup the fetcher
        self._check_init(prange=(0,10))
        # Start the download
        for id, ver, start, end in get_download_details(ids):
            progress = PackageKitFetchProgress(self, prange=(start, end))
            self._emit_pkg_version(ver, INFO_DOWNLOADING)
            try:
                ver.fetch_binary(dest, progress)
            except Exception, error:
                self.error(ERROR_PACKAGE_DOWNLOAD_FAILED,
                           format_string(error.message))
            else:
                self.files(id, os.path.join(dest,
                                            os.path.basename(ver.filename)))
                self._emit_pkg_version(ver, INFO_FINISHED)
        self.percentage(100)

    @lock_cache
    def install_packages(self, only_trusted, ids):
        """
        Implement the {backend}-install functionality
        """
        pklog.info("Installing package with id %s" % ids)
        self.status(STATUS_INSTALL)
        self.allow_cancel(False)
        self.percentage(0)
        self._check_init(prange=(0,10))
        pkgs = self._mark_for_installation(ids)
        # Error out if the installation would require the removal of already
        # installed packages
        if self._cache.delete_count:
            deleted = [pkg.name for pkg in self._cache.getChanges() if \
                       pkg.markedDelete]
            self.error(ERROR_DEP_RESOLUTION_FAILED,
                       "The following packages block the update: "
                       "%s" % " ".join(deleted))
        self._check_trusted(only_trusted)
        self._commit_changes()
        self._open_cache(prange=(90,100))
        self.percentage(100)
        pklog.debug("Checking success of operation")
        for p in pkgs:
            if not self._cache.has_key(p) or not self._cache[p].isInstalled:
                self.error(ERROR_PACKAGE_FAILED_TO_INSTALL,
                           "%s was not installed" % p)

    def simulate_install_packages(self, ids):
        """Emit the changes required for the installation of the given
        packages.
        """
        pklog.info("Simulating installing package with id %s" % ids)
        self.status(STATUS_DEP_RESOLVE)
        self.allow_cancel(True)
        self.percentage(None)
        self._check_init(progress=False)
        pkgs = self._mark_for_installation(ids)
        self._emit_changes(pkgs)

    def _mark_for_installation(self, ids):
        """Resolve the given package ids and mark the packages for
        installation.
        """
        pkgs = []
        ac = self._cache.actiongroup()
        resolver = apt.cache.ProblemResolver(self._cache)
        for id in ids:
            version = self._get_version_by_id(id)
            pkg = version.package
            pkg.candidate = version
            if pkg.installed == version:
                self.error(ERROR_PACKAGE_ALREADY_INSTALLED,
                           "Package %s is already installed" % pkg.name)
            pkgs.append(pkg.name[:])
            pkg.markInstall(False, True, True)
            resolver.clear(pkg)
            resolver.protect(pkg)
        try:
            resolver.resolve()
        except SystemError, error:
            broken = [pkg.name for pkg in self._cache if pkg.is_inst_broken]
            self.error(ERROR_DEP_RESOLUTION_FAILED,
                       "The following packages block the installation: "
                       "%s" % " ".join(broken))
        ac.release()
        return pkgs

    @lock_cache
    def install_files(self, only_trusted, inst_files):
        """
        Implement install-files for the apt backend
        Install local Debian package files
        """
        pklog.info("Installing package files: %s" % inst_files)
        self.status(STATUS_INSTALL)
        self.allow_cancel(False)
        self.percentage(0)
        self._check_init(prange=(0,10))
        packages = []
        # Collect all dependencies which need to be installed
        self.status(STATUS_DEP_RESOLVE)
        for path in inst_files:
            deb = apt.debfile.DebPackage(path, self._cache)
            packages.append(deb)
            if not deb.check():
                self.error(ERROR_LOCAL_INSTALL_FAILED,
                           format_string(deb._failureString))
            (install, remove, unauthenticated) = deb.required_changes
            pklog.debug("Changes: Install %s, Remove %s, Unauthenticated "
                        "%s" % (install, remove, unauthenticated))
            if len(remove) > 0:
                self.error(ERROR_DEP_RESOLUTION_FAILED,
                           "Remove the following packages "
                           "before: %s" % remove)
            if deb.compare_to_version_in_cache() == \
               apt.debfile.VERSION_OUTDATED:
                self.message(MESSAGE_NEWER_PACKAGE_EXISTS,
                             "There is a later version of %s "
                             "available in the repositories." % deb.pkgname)
        if self._cache.getChanges():
            self._check_trusted(only_trusted)
            self._commit_changes((10,25), (25,50))
        # Install the Debian package files
        d = PackageKitDpkgInstallProgress(self)
        try:
            d.startUpdate()
            d.install([inst.encode(DEFAULT_ENCODING) for inst in inst_files])
            d.finishUpdate()
        except InstallTimeOutPKError, e:
            self._recover()
            #FIXME: should provide more information
            msg = "Transaction was cancelled since the installation " \
                  "of a package hung.\n" \
                  "This can be caused by maintainer scripts which " \
                  "require input on the terminal:\n%s" % e.message
            self.error(ERROR_INTERNAL_ERROR, format_string(msg))
        except PackageManagerFailedPKError, e:
            self._recover()
            self.error(ERROR_INTERNAL_ERROR,
                       format_string("%s\n%s" % (e.message, e.output)))
        except Exception, e:
            self._recover()
            self.error(ERROR_INTERNAL_ERROR, format_string(e.message))
        self.percentage(100)

    def simulate_install_files(self, inst_files):
        """Emit the change required for the installation of the given package
        files.
        """
        pklog.info("Simulating installation of the package files: "
                   "%s" % inst_files)
        self.status(STATUS_DEP_RESOLVE)
        self.allow_cancel(True)
        self.percentage(None)
        self._check_init(progress=False)
        pkgs = []
        for path in inst_files:
            deb = apt.debfile.DebPackage(path, self._cache)
            pkgs.append(deb.pkgname)
            if not deb.check():
                self.error(ERROR_LOCAL_INSTALL_FAILED,
                           format_string(deb._failureString))
        self._emit_changes(pkgs)

    @lock_cache
    def refresh_cache(self, force):
        """
        Implement the {backend}-refresh_cache functionality
        """
        # TODO: use force ?
        pklog.info("Refresh cache")
        self.status(STATUS_REFRESH_CACHE)
        self.last_action_time = time.time()
        self.allow_cancel(False);
        self.percentage(0)
        self._check_init((0,10))
        progress = PackageKitFetchProgress(self, prange=(10,95),
                                           status=STATUS_DOWNLOAD_REPOSITORY)
        try:
            ret = self._cache.update(progress)
        except Exception, error:
            # FIXME: Unluckily python-apt doesn't provide a real good error
            #        reporting. We only receive a failure string.
            # FIXME: Doesn't detect if all downloads failed - bug in python-apt
            self.message(MESSAGE_REPO_METADATA_DOWNLOAD_FAILED,
                         format_string(error.message))
        self._open_cache(prange=(95,100))
        self.percentage(100)

    def get_packages(self, filters):
        """
        Implement the apt2-get-packages functionality
        """
        pklog.info("Get all packages")
        self.status(STATUS_QUERY)
        self.percentage(None)
        self._check_init(progress=False)
        self.allow_cancel(True)

        for pkg in self._cache:
            if self._is_package_visible(pkg, filters):
                self._emit_package(pkg)

    def resolve(self, filters, names):
        """
        Implement the apt2-resolve functionality
        """
        pklog.info("Resolve")
        self.status(STATUS_QUERY)
        self.percentage(None)
        self._check_init(progress=False)
        self.allow_cancel(False)

        for name_raw in names:
            #FIXME: Python-apt doesn't allow unicode as key. See #542965
            name = str(name_raw)
            if self._cache.has_key(name):
                self._emit_visible_package(filters, self._cache[name])
            else:
                self.error(ERROR_PACKAGE_NOT_FOUND,
                           "Package name %s could not be resolved" % name)

    def get_depends(self, filters, ids, recursive):
        """Emit all dependencies of the given package ids.

        Doesn't support recursive dependency resolution.
        """
        def emit_blocked_dependency(base_dependency, pkg=None,
                                    filters=""):
            """Send a blocked package signal for the given
            apt.package.BaseDependency.
            """
            if FILTER_INSTALLED in filters:
                return
            if pkg:
                summary = pkg.summary
                try:
                    filters.remove(FILTER_NOT_INSTALLED)
                except ValueError:
                    pass
                if not self._is_package_visible(pkg, filters):
                    return
            else:
                summary = u""
            if base_dependency.relation:
                version = "%s%s" % (base_dependency.relation,
                                    base_dependency.version)
            else:
                version = base_dependency.version
            self.package("%s;%s;;" % (base_dependency.name, version),
                         INFO_BLOCKED, unicode(summary, DEFAULT_ENCODING))

        def check_dependency(pkg, base_dep):
            """Check if the given apt.package.Package can satisfy the
            BaseDepenendcy and emit the corresponding package signals.
            """
            if not self._is_package_visible(pkg, filters):
                return
            if base_dep.version:
                satisfied = False
                # Sort the version list to check the installed
                # and candidate before the other ones
                ver_list = list(pkg.versions)
                if pkg.installed:
                    ver_list.remove(pkg.installed)
                    ver_list.insert(0, pkg.installed)
                if pkg.candidate:
                    ver_list.remove(pkg.candidate)
                    ver_list.insert(0, pkg.candidate)
                for dep_ver in ver_list:
                    if apt_pkg.CheckDep(dep_ver.version,
                                        base_dep.relation,
                                        base_dep.version):
                        self._emit_pkg_version(dep_ver)
                        satisfied = True
                        break
                if not satisfied:
                    emit_blocked_dependency(base_dep, pkg, filters)
            else:
                self._emit_package(pkg)

        # Setup the transaction
        pklog.info("Get depends (%s,%s,%s)" % (filter, ids, recursive))
        self.status(STATUS_QUERY)
        self.percentage(None)
        self._check_init(progress=False)
        self.allow_cancel(True)

        dependency_types = ["PreDepends", "Depends"]
        if apt_pkg.Config["APT::Install-Recommends"]:
            dependency_types.append("Recommends")
        for id in ids:
            version = self._get_version_by_id(id)
            for dependency in version.get_dependencies(*dependency_types):
                # Walk through all or_dependencies
                for base_dep in dependency.or_dependencies:
                    if self._cache.isVirtualPackage(base_dep.name):
                        # Check each proivider of a virtual package
                        for provider in \
                                self._cache.getProvidingPackages(base_dep.name):
                            check_dependency(provider, base_dep)
                    elif base_dep.name in self._cache:
                        check_dependency(self._cache[base_dep.name], base_dep)
                    else:
                        # The dependency does not exist
                        emit_blocked_dependency(base_dep, filters=filters)

    def get_requires(self, filters, ids, recursive):
        """Emit all packages which depend on the given ids.

        Recursive searching is not supported.
        """
        pklog.info("Get requires (%s,%s,%s)" % (filter, ids, recursive))
        self.status(STATUS_DEP_RESOLVE)
        self.percentage(None)
        self._check_init(progress=False)
        self.allow_cancel(True)
        for id in ids:
            version = self._get_version_by_id(id)
            provided = [pro[0] for pro in version._cand.ProvidesList]
            for pkg in self._cache:
                if not self._is_package_visible(pkg, filters):
                    continue
                if pkg.isInstalled:
                    pkg_ver = pkg.installed
                elif pkg.candidate:
                    pkg_ver = pkg.candidate
                for dependency in pkg_ver.dependencies:
                    satisfied = False
                    for base_dep in dependency.or_dependencies:
                        if version.package.name == base_dep.name or \
                           base_dep.name in provided:
                            satisfied = True
                            break
                    if satisfied:
                        self._emit_package(pkg)
                        break

    def what_provides(self, filters, provides_type, search):
        def get_mapping_db(path):
            """
            Return the gdbm database at the given path or send an
            appropriate error message
            """
            if not os.access(path, os.R_OK):
                if self._cache.has_key("app-install-data") and \
                   self._cache["app-install-data"].isInstalled == False:
                    self.error(ERROR_INTERNAL_ERROR,
                               "Please install the package "
                               "app-install data for a list of "
                               "applications that can handle files of "
                               "the given type")
                else:
                    self.error(ERROR_INTERNAL_ERROR,
                               "The list of applications that can handle "
                               "files of the given type cannot be opened.\n"
                               "Try to reinstall the package "
                               "app-install-data.")
                return
            try:
                db = gdbm.open(path)
            except:
                self.error(ERROR_INTERNAL_ERROR,
                           "The list of applications that can handle "
                           "files of the given type cannot be opened.\n"
                           "Try to reinstall the package "
                           "app-install-data.")
            else:
                return db
        def extract_gstreamer_request(search):
            # The search term from PackageKit daemon:
            # gstreamer0.10(urisource-foobar)
            # gstreamer0.10(decoder-audio/x-wma)(wmaversion=3)
            match = re.match("^gstreamer(?P<version>[0-9\.]+)"
                             "\((?P<kind>.+?)-(?P<data>.+?)\)"
                             "(\((?P<opt>.*)\))?",
                             search)
            caps = None
            if not match:
                self.error(ERROR_INTERNAL_ERROR,
                           "The search term is invalid: %s" % search)
            if match.group("opt"):
                caps_str = "%s, %s" % (match.group("data"), match.group("opt"))
                # gst.Caps.__init__ cannot handle unicode instances
                caps = gst.Caps(str(caps_str))
            record = GSTREAMER_RECORD_MAP[match.group("kind")]
            return match.group("version"), record, match.group("data"), caps
        self.status(STATUS_QUERY)
        self.percentage(None)
        self._check_init(progress=False)
        self.allow_cancel(False)
        if provides_type == PROVIDES_CODEC:
            # Search for privided gstreamer plugins using the package
            # metadata
            import gst
            GSTREAMER_RECORD_MAP = {"encoder": "Gstreamer-Encoders",
                                    "decoder": "Gstreamer-Decoders",
                                    "urisource": "Gstreamer-Uri-Sources",
                                    "urisink": "Gstreamer-Uri-Sinks",
                                    "element": "Gstreamer-Elements"}
            for pkg in self._cache:
                if pkg.installed:
                    version = pkg.installed
                elif pkg.candidate:
                    version = pkg.candidate
                else:
                    continue
                if not "Gstreamer-Version" in version.record:
                    continue
                gst_version, gst_record, gst_data, gst_caps = \
                        extract_gstreamer_request(search)
                if version.record["Gstreamer-Version"] != gst_version:
                    continue
                if gst_caps:
                    try:
                        pkg_caps = gst.Caps(version.record[gst_record])
                    except KeyError:
                        continue
                    if gst_caps.intersect(pkg_caps):
                        self._emit_visible_package(filters, pkg)
                else:
                    try:
                        elements = version.record[gst_record]
                    except KeyError:
                        continue
                    if gst_data in elements:
                        self._emit_visible_package(filters, pkg)

        elif provides_type == PROVIDES_MIMETYPE:
            # Emit packages that contain an application that can handle
            # the given mime type
            handlers = set()
            db = get_mapping_db("/var/lib/PackageKit/mime-map.gdbm")
            if db == None:
                return
            if db.has_key(search):
                pklog.debug("Mime type is registered: %s" % db[search])
                # The mime type handler db stores the packages as a string
                # separated by spaces. Each package has its section
                # prefixed and separated by a slash
                # FIXME: Should make use of the section and emit a 
                #        RepositoryRequired signal if the package does not exist
                handlers = map(lambda s: s.split("/")[1],
                               db[search].split(" "))
                self._emit_visible_packages_by_name(filters, handlers)
        else:
            self.error(ERROR_NOT_SUPPORTED,
                       "This function is not implemented in this backend")

    def get_files(self, package_ids):
        """
        Emit the Files signal which includes the files included in a package
        Apt only supports this for installed packages
        """
        self.status(STATUS_INFO)
        for id in package_ids:
            pkg = self._get_package_by_id(id)
            files = string.join(self._get_installed_files(pkg), ";")
            self.files(id, files)

    # Helpers

    def _unlock_cache(self):
        """
        Unlock the system package cache
        """
        try:
            apt_pkg.PkgSystemUnLock()
        except SystemError:
            return False
        return True

    def _open_cache(self, prange=(0,100), progress=True):
        """
        (Re)Open the APT cache
        """
        pklog.debug("Open APT cache")
        self.status(STATUS_LOADING_CACHE)
        try:
            self._cache = apt.Cache(PackageKitOpProgress(self, prange,
                                                         progress))
        except:
            self.error(ERROR_NO_CACHE, "Package cache could not be opened")
        if self._cache.broken_count > 0:
            self.error(ERROR_DEP_RESOLUTION_FAILED,
                       "There are broken dependecies on your system. "
                       "Please use an advanced package manage e.g. "
                       "Synaptic or aptitude to resolve this situation.")
        self._last_cache_refresh = time.time()

    def _recover(self, prange=(95,100)):
        """
        Try to recover from a package manager failure
        """
        self.status(STATUS_CLEANUP)
        self.percentage(None)
        try:
            d = PackageKitDpkgInstallProgress(self)
            d.startUpdate()
            d.recover()
            d.finishUpdate()
        except:
            pass
        self._open_cache(prange)

    def _check_trusted(self, only_trusted):
        """Check if only trusted packages are allowed and fail if 
        untrusted packages would be installed in this case.
        """
        untrusted = []
        if only_trusted:
            for pkg in self._cache:
                if (pkg.markedInstall or pkg.markedUpgrade or
                    pkg.markedDowngrade or pkg.markedReinstall):
                     trusted = False
                     for origin in pkg.candidate.origins:
                          trusted |= origin.trusted
                     if not trusted:
                         untrusted.append(pkg.name)
            if untrusted:
                self.error(ERROR_MISSING_GPG_SIGNATURE, " ".join(untrusted))

    def _commit_changes(self, fetch_range=(5,50), install_range=(50,90)):
        """
        Commit changes to the cache and handle errors
        """
        try:
            self._cache.commit(PackageKitFetchProgress(self, fetch_range), 
                               PackageKitInstallProgress(self, install_range))
        except apt.cache.FetchFailedException, err:
            self._open_cache(prange=(95,100))
            pklog.critical(format_string(err.message))
            self.error(ERROR_PACKAGE_DOWNLOAD_FAILED,
                       format_string(err.message))
        except apt.cache.FetchCancelledException:
            self._open_cache(prange=(95,100))
        except InstallTimeOutPKError, err:
            self._recover()
            self._open_cache(prange=(95,100))
            #FIXME: should provide more information
            msg = "Transaction was cancelled since the installation " \
                  "of a package hung.\n" \
                  "This can be caused by maintainer scripts which " \
                  "require input on the terminal:\n%s" % err.message
            self.error(ERROR_INTERNAL_ERROR, format_string(msg))
        except PackageManagerFailedPKError, err:
            self._recover()
            self.error(ERROR_INTERNAL_ERROR,
                       format_string("%s\n%s" % (err.message, err.output)))
        else:
            return True
        return False

    def _get_id_from_version(self, version):
        """Return the package id of an apt.package.Version instance."""
        if version.origins:
            origin = version.origins[0].label
        else:
            origin = ""
        id = "%s;%s;%s;%s" % (version.package.name, version.version,
                              version.architecture, origin)
        return id
 
    def _check_init(self, prange=(0,10), progress=True):
        """
        Check if the backend was initialized well and try to recover from
        a broken setup
        """
        pklog.debug("Checking apt cache and xapian database")
        pkg_cache = os.path.join(apt_pkg.Config["Dir"],
                                 apt_pkg.Config["Dir::Cache"],
                                 apt_pkg.Config["Dir::Cache::pkgcache"])
        src_cache = os.path.join(apt_pkg.Config["Dir"],
                                 apt_pkg.Config["Dir::Cache"],
                                 apt_pkg.Config["Dir::Cache::srcpkgcache"])
        # Check if the cache instance is of the coorect class type, contains
        # any broken packages and if the dpkg status or apt cache files have 
        # been changed since the last refresh
        if not isinstance(self._cache, apt.cache.Cache) or \
           (self._cache.broken_count > 0) or \
           (os.stat(apt_pkg.Config["Dir::State::status"])[stat.ST_MTIME] > \
            self._last_cache_refresh) or \
           (os.stat(pkg_cache)[stat.ST_MTIME] > self._last_cache_refresh) or \
           (os.stat(src_cache)[stat.ST_MTIME] > self._last_cache_refresh):
            pklog.debug("Reloading the cache is required")
            self._open_cache(prange, progress)
        else:
            pass
        # Read the pin file of Synaptic if available
        self._cache._depcache.ReadPinFile()
        if os.path.exists(SYNAPTIC_PIN_FILE):
            self._cache._depcache.ReadPinFile(SYNAPTIC_PIN_FILE)
        # Reset the depcache
        self._cache.clear()

    def _emit_package(self, pkg, info=None, force_candidate=False):
        """
        Send the Package signal for a given apt package
        """
        if (not pkg.isInstalled or force_candidate) and pkg.candidate:
            self._emit_pkg_version(pkg.candidate, info)
        elif pkg.isInstalled:
            self._emit_pkg_version(pkg.installed, info)
        else:
            pklog.debug("Package %s hasn't got any version." % pkg.name)

    def _emit_pkg_version(self, version, info=None):
        """Emit the Package signal of the given apt.package.Version."""
        id = self._get_id_from_version(version)
        section = version.section.split("/")[-1]
        if not info:
            if version == version.package.installed:
                if section == "metapackages":
                    info = INFO_COLLECTION_INSTALLED
                else:
                    info = INFO_INSTALLED
            else:
                if section == "metapackages":
                    info = INFO_COLLECTION_AVAILABLE
                else:
                    info = INFO_AVAILABLE
        self.package(id, info, unicode(version.summary, DEFAULT_ENCODING))

    def _emit_all_visible_pkg_versions(self, filters, pkg):
        """Emit all available versions of a package."""
        if self._is_package_visible(pkg, filters):
            if FILTER_NEWEST in filters:
                if pkg.candidate:
                    self._emit_pkg_version(pkg.candidate)
                elif pkg.installed:
                    self._emit_pkg_version(pkg.installed)
            else:
                for version in pkg.versions:
                    self._emit_pkg_version(version)

    def _emit_visible_package(self, filters, pkg, info=None):
        """
        Filter and emit a package
        """
        if self._is_package_visible(pkg, filters):
            self._emit_package(pkg, info)

    def _emit_visible_packages(self, filters, pkgs, info=None):
        """
        Filter and emit packages
        """
        for p in pkgs:
            if self._is_package_visible(p, filters):
                self._emit_package(p, info)

    def _emit_visible_packages_by_name(self, filters, pkgs, info=None):
        """
        Find the packages with the given namens. Afterwards filter and emit
        them
        """
        for name_raw in pkgs:
            #FIXME: Python-apt doesn't allow unicode as key. See #542965
            name = str(name_raw)
            if self._cache.has_key(name) and \
               self._is_package_visible(self._cache[name], filters):
                self._emit_package(self._cache[name], info)

    def _emit_changes(self, ignore_pkgs=[]):
        """Emit all changed packages."""
        for pkg in self._cache:
            if pkg.name in ignore_pkgs:
                continue
            if pkg.markedDelete:
                self._emit_package(pkg, INFO_REMOVING, False)
            elif pkg.markedInstall:
                self._emit_package(pkg, INFO_INSTALLING, True)
            elif pkg.markedUpgrade:
                self._emit_package(pkg, INFO_UPDATING, True)
            elif pkg.markedDowngrade:
                self._emit_package(pkg, INFO_DOWNGRADING, True)
            elif pkg.markedReinstall:
                self._emit_package(pkg, INFO_REINSTALLING, True)

    def _is_package_visible(self, pkg, filters):
        """
        Return True if the package should be shown in the user interface
        """
        if filters == [FILTER_NONE]:
            return True
        for filter in filters:
            if (filter == FILTER_INSTALLED and not pkg.isInstalled) or \
               (filter == FILTER_NOT_INSTALLED and pkg.isInstalled) or \
               (filter == FILTER_SUPPORTED and not \
                self._is_package_supported(pkg)) or \
               (filter == FILTER_NOT_SUPPORTED and \
                self._is_package_supported(pkg)) or \
               (filter == FILTER_FREE and not self._is_package_free(pkg)) or \
               (filter == FILTER_NOT_FREE and \
                not self._is_package_not_free(pkg)) or \
               (filter == FILTER_GUI and not self._has_package_gui(pkg)) or \
               (filter == FILTER_NOT_GUI and self._has_package_gui(pkg)) or \
               (filter == FILTER_COLLECTIONS and not \
                self._is_package_collection(pkg)) or \
               (filter == FILTER_NOT_COLLECTIONS and \
                self._is_package_collection(pkg)) or\
                (filter == FILTER_DEVELOPMENT and not \
                self._is_package_devel(pkg)) or \
               (filter == FILTER_NOT_DEVELOPMENT and \
                self._is_package_devel(pkg)):
                return False
        return True

    def _is_package_not_free(self, pkg):
        """
        Return True if we can be sure that the package's license isn't any 
        free one
        """
        candidate = pkg.candidateOrigin
        return candidate != None and \
               ((candidate[0].origin == "Ubuntu" and \
                 candidate[0].component in ["multiverse", "restricted"]) or \
                (candidate[0].origin == "Debian" and \
                 candidate[0].component in ["contrib", "non-free"])) and \
               candidate[0].trusted == True

    def _is_package_collection(self, pkg):
        """
        Return True if the package is a metapackge
        """
        section = pkg.section.split("/")[-1]
        return section == "metapackages"

    def _is_package_free(self, pkg):
        """
        Return True if we can be sure that the package has got a free license
        """
        candidate = pkg.candidateOrigin
        return candidate != None and \
               ((candidate[0].origin == "Ubuntu" and \
                 candidate[0].component in ["main", "universe"]) or \
                (candidate[0].origin == "Debian" and \
                 candidate[0].component == "main")) and\
               candidate[0].trusted == True

    def _has_package_gui(self, pkg):
        #FIXME: should go to a modified Package class
        #FIXME: take application data into account. perhaps checking for
        #       property in the xapian database
        return pkg.section.split('/')[-1].lower() in ['x11', 'gnome', 'kde']

    def _is_package_devel(self, pkg):
        #FIXME: should go to a modified Package class
        return pkg.name.endswith("-dev") or pkg.name.endswith("-dbg") or \
               pkg.section.split('/')[-1].lower() in ['devel', 'libdevel']

    def _is_package_supported(self, pkg):
        candidate = pkg.candidateOrigin[0]
        return candidate != None and \
               candidate[0].origin == "Ubuntu" and \
               candidate[0].component in ["main", "restricted"] and \
               candidate[0].trusted == True

    def _get_pkg_version_by_id(self, id):
        """
        Return a package version matching the given package id or None.
        """
        name_raw, version, arch, data = id.split(";", 4)
        #FIXME: Python-apt doesn't allow unicode as key. See #542965
        name = str(name_raw)
        if self._cache.has_key(name):
            for pkg_ver in self._cache[name].versions:
                if pkg_ver.version == version and \
                   pkg_ver.architecture == arch:
                    return pkg_ver
        return None

    def _get_package_by_id(self, id):
        """Return the apt.package.Package corresponding to the given
        package id.

        If the package isn't available error out.
        """
        version = self._get_version_by_id(id)
        return version.package

    def _get_version_by_id(self, id):
        """Return the apt.package.Version corresponding to the given
        package id.

        If the version isn't available error out.
        """
        name, version_string, arch, data = id.split(";", 4)
        try:
            pkg = self._cache[name]
        except:
            self.error(ERROR_PACKAGE_NOT_FOUND,
                       "There isn't any package named %s" % name)
        #FIXME:This requires a not yet released fix in python-apt
        try:
            version = pkg.versions[version_string]
        except:
            self.error(ERROR_PACKAGE_NOT_FOUND,
                       "There isn't any verion %s of %s" % (version_string,
                                                            name))
        if version.architecture != arch:
            self.error(ERROR_PACKAGE_NOT_FOUND,
                       "Version %s of %s isn't available for architecture "
                       "%s" % (pkg.name, version.version, arch))
        return version

    def _get_installed_files(self, pkg):
        """
        Return the list of unicode names of the files which have
        been installed by the package

        This method should be obsolete by the apt.package.Package.installedFiles
        attribute as soon as the consolidate branch of python-apt gets merged
        """
        path = os.path.join(apt_pkg.Config["Dir"],
                            "var/lib/dpkg/info/%s.list" % pkg.name)
        try:
            list = open(path)
            files = list.read().decode().split("\n")
            list.close()
        except:
            return []
        return files

    def _get_package_group(self, pkg):
        """
        Return the packagekit group corresponding to the package's section
        """
        section = pkg.section.split("/")[-1]
        if SECTION_GROUP_MAP.has_key(section):
            return SECTION_GROUP_MAP[section]
        else:
            pklog.debug("Unkown package section %s of %s" % (pkg.section,
                                                             pkg.name))
            return GROUP_UNKNOWN

    def _sigquit(self, signum, frame):
        self._unlock_cache()
        sys.exit(1)

def debug_exception(type, value, tb):
    """
    Provides an interactive debugging session on unhandled exceptions
    See http://aspn.activestate.com/ASPN/Cookbook/Python/Recipe/65287
    """
    if hasattr(sys, 'ps1') or not sys.stderr.isatty() or \
       not sys.stdin.isatty() or not sys.stdout.isatty() or type==SyntaxError:
        # Calls the default handler in interactive mode, if output is·
        # redirected or on syntax errors
        sys.__excepthook__(type, value, tb)
    else:
        import traceback, pdb
        traceback.print_exception(type, value, tb)
        print
        pdb.pm()

def run(args, single=False):
    """
    Start the apt backend
    """
    backend = PackageKitAptBackend("")
    if single == True:
        backend.dispatch_command(args[0], args[1:])
    else:
        backend.dispatcher(args)

def main():
    parser = optparse.OptionParser(description="APT backend for PackageKit")
    parser.add_option("-r", "--root",
                      action="store", type="string", dest="root",
                      help="Use the given directory as the system root "
                           "(Only needed by developers)")
    parser.add_option("-p", "--profile",
                      action="store", type="string", dest="profile",
                      help="Store profiling stats in the given file "
                           "(Only needed by developers)")
    parser.add_option("-d", "--debug",
                      action="store_true", dest="debug",
                      help="Show a lot of additional information and drop to "
                           "a debugging console on unhandled exceptions "
                           "(Only needed by developers)")
    parser.add_option("-s", "--single",
                      action="store_true", dest="single",
                      help="Only perform one command and don't listen on stdin "
                           "(Only needed by developers)")
    (options, args) = parser.parse_args()
    if options.debug:
        pklog.setLevel(logging.DEBUG)
        sys.excepthook = debug_exception

    if options.root:
        config = apt_pkg.Config
        config.Set("Dir", options.root)
        config.Set("Dir::State::status",
                   os.path.join(options.root, "/var/lib/dpkg/status"))

    if options.profile:
        import hotshot
        prof = hotshot.Profile(options.profile)
        prof.runcall(run, args, options.single)
        prof.close()
    else:
        run(args, options.single)

if __name__ == '__main__':
    main()

# vim: ts=4 et sts=4<|MERGE_RESOLUTION|>--- conflicted
+++ resolved
@@ -543,11 +543,7 @@
 
     # Methods ( client -> engine -> backend )
 
-<<<<<<< HEAD
-    def search_files(self, filters, filenames_string):
-=======
     def search_file(self, filters_str, filenames):
->>>>>>> 80bf7599
         """Search for files in packages.
 
         Works only for installed file if apt-file isn't installed.
@@ -611,11 +607,7 @@
                     self._emit_visible_package(filters, pkg)
                     break
 
-<<<<<<< HEAD
-    def search_groups(self, filters, group):
-=======
     def search_group(self, filters_str, groups):
->>>>>>> 80bf7599
         """
         Implement the apt2-search-group functionality
         """
@@ -632,11 +624,7 @@
             if self._get_package_group(pkg) in groups:
                 self._emit_visible_package(filters, pkg)
 
-<<<<<<< HEAD
-    def search_names(self, filters, search):
-=======
     def search_name(self, filters_str, values):
->>>>>>> 80bf7599
         """
         Implement the apt2-search-name functionality
         """
@@ -655,16 +643,9 @@
         filters = filters_str.split(";")
 
         for pkg_name in self._cache.keys():
-<<<<<<< HEAD
-            for pkg_name2 in search:
-                if pkg_name2 in pkg_name:
-                    self._emit_all_visible_pkg_versions(filters,
-                                                        self._cache[pkg_name])
-=======
             if matches(values, pkg_name):
                 self._emit_all_visible_pkg_versions(filters,
                                                     self._cache[pkg_name])
->>>>>>> 80bf7599
 
     def search_details(self, filters_str, values):
         """
@@ -1128,15 +1109,10 @@
                                                comp.name)
             #FIXME: There is no inconsitent state in PackageKit
             enabled = repos.get_comp_download_state(comp)[0]
-<<<<<<< HEAD
-            if not FILTER_DEVELOPMENT in filtes:
-                self.repo_detail(repo_id, description, enabled)
-=======
             if not FILTER_DEVELOPMENT in filters:
                 self.repo_detail(repo_id,
                                  description.decode(DEFAULT_ENCODING),
                                  enabled)
->>>>>>> 80bf7599
         # Emit distro's virtual update repositories
         for template in repos.distro.source_template.children:
             repo_id = "%s_child_%s" % (repos.distro.id, template.name)
@@ -1147,13 +1123,9 @@
             #FIXME: There is no inconsitent state in PackageKit
             enabled = repos.get_comp_child_state(template)[0]
             if not FILTER_DEVELOPMENT in filters:
-<<<<<<< HEAD
-                self.repo_detail(repo_id, description, enabled)
-=======
                 self.repo_detail(repo_id,
                                  description.decode(DEFAULT_ENCODING),
                                  enabled)
->>>>>>> 80bf7599
         # Emit distro's cdrom sources
         for source in repos.get_cdrom_sources():
             if FILTER_NOT_DEVELOPMENT in filters and \
