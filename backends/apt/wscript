--- conflicted
+++ resolved
@@ -7,14 +7,8 @@
 	obj.uselib = 'APT'
 	obj.uselib_local = 'libpackagekit'
 	obj.includes = '../../src ../../libpackagekit'
-<<<<<<< HEAD
-        obj.install_var = 'LIBDIR'
-        obj.install_subdir = 'packagekit-backend'
-        
-=======
 	obj.install_var = 'LIBDIR'
 	obj.install_subdir = 'packagekit-backend'
->>>>>>> 3b9b13fa
 
 	env = bld.env_of_name('default')
 	if env['APT_SEARCH_PLAIN']:
