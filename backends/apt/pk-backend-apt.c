/* -*- Mode: C; tab-width: 8; indent-tabs-mode: t; c-basic-offset: 8 -*-
 *
 * Copyright (C) 2007-2008 Richard Hughes <richard@hughsie.com>
 * Copyright (C) 2008-2009 Sebastian Heinlein <glatzor@ubuntu.com>
 * Copyright (C) 2007 Ali Sabil <ali.sabil@gmail.com>
 * Copyright (C) 2007 Tom Parker <palfrey@tevp.net>
 *
 * Licensed under the GNU General Public License Version 2
 *
 * This program is free software; you can redistribute it and/or modify
 * it under the terms of the GNU General Public License as published by
 * the Free Software Foundation; either version 2 of the License, or
 * (at your option) any later version.
 *
 * This program is distributed in the hope that it will be useful,
 * but WITHOUT ANY WARRANTY; without even the implied warranty of
 * MERCHANTABILITY or FITNESS FOR A PARTICULAR PURPOSE.  See the
 * GNU General Public License for more details.
 *
 * You should have received a copy of the GNU General Public License
 * along with this program; if not, write to the Free Software
 * Foundation, Inc., 51 Franklin Street, Fifth Floor, Boston, MA 02110-1301 USA.
 */

#include "config.h"

#include <pk-backend.h>
#include <pk-backend-spawn.h>
#include <string.h>

static PkBackendSpawn *spawn;

/**
  * backend_stderr_cb:
  */
static gboolean
backend_stderr_cb (PkBackend *backend, const gchar *output)
{
	// APT is a little bit chatty on stderr
	if (strstr (output, "W:") != NULL)
		return FALSE;
	if (strstr (output, "E:") != NULL)
		return FALSE;
	// There have been a lot of API changes in python-apt recently
	if (strstr (output, "DeprecationWarning") != NULL)
		return FALSE;
	return TRUE;
}

/**
 * backend_initialize:
 * This should only be run once per backend load, i.e. not every transaction
 */
static void
backend_initialize (PkBackend *backend)
{
	egg_debug ("backend: initialize");
	spawn = pk_backend_spawn_new ();
	pk_backend_spawn_set_filter_stderr (spawn, backend_stderr_cb);
	pk_backend_spawn_set_name (spawn, "apt");
}

/**
 * backend_destroy:
 * This should only be run once per backend load, i.e. not every transaction
 */
static void
backend_destroy (PkBackend *backend)
{
	egg_debug ("backend: destroy");
	g_object_unref (spawn);
}

/**
 * backend_get_mime_types:
 */
static gchar *
backend_get_mime_types (PkBackend *backend)
{
	return g_strdup ("application/x-deb");
}

/**
 * pk_backend_cancel:
 */
static void
backend_cancel (PkBackend *backend)
{
	/* this feels bad... */
	pk_backend_spawn_kill (spawn);
}

/**
 * backend_download_packages:
 */
static void
backend_download_packages (PkBackend *backend, gchar **package_ids, const gchar *directory)
{
	gchar *package_ids_temp;

	/* send the complete list as stdin */
	package_ids_temp = pk_package_ids_to_string (package_ids);
	pk_backend_spawn_helper (spawn, "aptBackend.py", "download-packages", directory, package_ids_temp, NULL);
	g_free (package_ids_temp);
}

/**
 * backend_get_depends:
 */
static void
backend_get_depends (PkBackend *backend, PkBitfield filters, gchar **package_ids, gboolean recursive)
{
	gchar *filters_text;
	gchar *package_ids_temp;
	package_ids_temp = pk_package_ids_to_string (package_ids);
	filters_text = pk_filter_bitfield_to_string (filters);
	pk_backend_spawn_helper (spawn, "aptBackend.py", "get-depends", filters_text, package_ids_temp, pk_backend_bool_to_string (recursive), NULL);
	g_free (filters_text);
	g_free (package_ids_temp);
}

/**
 * backend_get_details:
 */
static void
backend_get_details (PkBackend *backend, gchar **package_ids)
{
	gchar *package_ids_temp;
	package_ids_temp = pk_package_ids_to_string (package_ids);
	pk_backend_spawn_helper (spawn, "aptBackend.py", "get-details", package_ids_temp, NULL);
	g_free (package_ids_temp);
}

#ifdef HAVE_PYTHON_META_RELEASE
/**
 * backend_get_distro_upgrades:
 */
static void
backend_get_distro_upgrades (PkBackend *backend)
{
	pk_backend_spawn_helper (spawn, "aptBackend.py", "get-distro-upgrades", NULL);
}
#endif /* HAVE_PYTHON_META_RELEASE */

/**
 * backend_get_files:
 */
static void
backend_get_files (PkBackend *backend, gchar **package_ids)
{
	gchar *package_ids_temp;
	package_ids_temp = pk_package_ids_to_string (package_ids);
	pk_backend_spawn_helper (spawn,  "aptBackend.py", "get-files", package_ids_temp, NULL);
	g_free (package_ids_temp);
}

/**
 * backend_get_requires:
 */
static void
backend_get_requires (PkBackend *backend, PkBitfield filters, gchar **package_ids, gboolean recursive)
{
	gchar *package_ids_temp;
	gchar *filters_text;
	package_ids_temp = pk_package_ids_to_string (package_ids);
	filters_text = pk_filter_bitfield_to_string (filters);
	pk_backend_spawn_helper (spawn, "aptBackend.py", "get-requires", filters_text, package_ids_temp, pk_backend_bool_to_string (recursive), NULL);
	g_free (filters_text);
	g_free (package_ids_temp);
}

/**
 * backend_get_updates:
 */
static void
backend_get_updates (PkBackend *backend, PkBitfield filters)
{
	gchar *filters_text;
	filters_text = pk_filter_bitfield_to_string (filters);
	pk_backend_spawn_helper (spawn,  "aptBackend.py", "get-updates", filters_text, NULL);
	g_free (filters_text);
}

/**
 * backend_get_packages:
 */
static void
backend_get_packages (PkBackend *backend, PkBitfield filters)
{
	gchar *filters_text;
	filters_text = pk_filter_bitfield_to_string (filters);
	pk_backend_spawn_helper (spawn, "aptBackend.py", "get-packages", filters_text, NULL);
	g_free (filters_text);
}

/**
 * backend_get_update_detail:
 */
static void
backend_get_update_detail (PkBackend *backend, gchar **package_ids)
{
	gchar *package_ids_temp;
	package_ids_temp = pk_package_ids_to_string (package_ids);
	pk_backend_spawn_helper (spawn, "aptBackend.py", "get-update-detail", package_ids_temp, NULL);
	g_free (package_ids_temp);
}

 /**
 * backend_simulate_install_files:
 */
static void
backend_simulate_install_files (PkBackend *backend, gchar **full_paths)
{
	gchar *package_ids_temp;

	/* send the complete list as stdin */
	package_ids_temp = g_strjoinv (PK_BACKEND_SPAWN_FILENAME_DELIM, full_paths);
	pk_backend_spawn_helper (spawn, "aptBackend.py", "simulate-install-files", package_ids_temp, NULL);
	g_free (package_ids_temp);
}

/**
 * backend_simulate_install_packages:
 */
static void
backend_simulate_install_packages (PkBackend *backend, gchar **package_ids)
{
	gchar *package_ids_temp;

	/* send the complete list as stdin */
	package_ids_temp = pk_package_ids_to_string (package_ids);
	pk_backend_spawn_helper (spawn, "aptBackend.py", "simulate-install-packages", package_ids_temp, NULL);
	g_free (package_ids_temp);
}

/**
 * backend_simulate_remove_packages:
 */
static void
backend_simulate_remove_packages (PkBackend *backend, gchar **package_ids, gboolean autoremove)
{
	gchar *package_ids_temp;

	/* send the complete list as stdin */
	package_ids_temp = pk_package_ids_to_string (package_ids);
	pk_backend_spawn_helper (spawn, "aptBackend.py", "simulate-remove-packages", package_ids_temp, NULL);
	g_free (package_ids_temp);
}

/**
 * backend_simulate_update_packages:
 */
static void
backend_simulate_update_packages (PkBackend *backend, gchar **package_ids)
{
	gchar *package_ids_temp;

	/* send the complete list as stdin */
	package_ids_temp = pk_package_ids_to_string (package_ids);
	pk_backend_spawn_helper (spawn, "aptBackend.py", "simulate-update-packages", package_ids_temp, NULL);
	g_free (package_ids_temp);
}

/**
 * backend_install_packages:
 */
static void
backend_install_packages (PkBackend *backend, gboolean only_trusted, gchar **package_ids)
{
	gchar *package_ids_temp;

	/* send the complete list as stdin */
	package_ids_temp = pk_package_ids_to_string (package_ids);
	pk_backend_spawn_helper (spawn, "aptBackend.py", "install-packages", pk_backend_bool_to_string (only_trusted), package_ids_temp, NULL);
	g_free (package_ids_temp);
}

/**
 * backend_install_files:
 */
static void
backend_install_files (PkBackend *backend, gboolean only_trusted, gchar **full_paths)
{
	gchar *package_ids_temp;

	/* send the complete list as stdin */
	package_ids_temp = g_strjoinv (PK_BACKEND_SPAWN_FILENAME_DELIM, full_paths);
	pk_backend_spawn_helper (spawn, "aptBackend.py", "install-files", pk_backend_bool_to_string (only_trusted), package_ids_temp, NULL);
	g_free (package_ids_temp);
}

/**
 * backend_install_signature:
 *
FIXME: Not implemented
 
static void
backend_install_signature (PkBackend *backend, PkSigTypeEnum type,
			   const gchar *key_id, const gchar *package_id)
{
	const gchar *type_text;

	type_text = pk_sig_type_enum_to_string (type);
	pk_backend_spawn_helper (spawn, "aptBackend.py", "install-signature", type_text, key_id, package_id, NULL);
} */

/**
 * backend_refresh_cache:
 */
static void
backend_refresh_cache (PkBackend *backend, gboolean force)
{
	pk_backend_spawn_helper (spawn, "aptBackend.py", "refresh-cache", pk_backend_bool_to_string (force), NULL);
}

/**
 * pk_backend_remove_packages:
 */
static void
backend_remove_packages (PkBackend *backend, gchar **package_ids, gboolean allow_deps, gboolean autoremove)
{
	gchar *package_ids_temp;

	/* send the complete list as stdin */
	package_ids_temp = pk_package_ids_to_string (package_ids);
	pk_backend_spawn_helper (spawn, "aptBackend.py", "remove-packages", pk_backend_bool_to_string (allow_deps), pk_backend_bool_to_string (autoremove), package_ids_temp, NULL);
	g_free (package_ids_temp);
}

/**
 * pk_backend_search_details:
 */
static void
backend_search_details (PkBackend *backend, PkBitfield filters, gchar **values)
{
	gchar *filters_text;
	gchar *search;
	filters_text = pk_filter_bitfield_to_string (filters);
	search = g_strjoinv ("&", values);
	pk_backend_spawn_helper (spawn, "aptBackend.py", "search-details", filters_text, search, NULL);
	g_free (filters_text);
	g_free (search);
}

/**
 * pk_backend_search_file:
 */
static void
backend_search_file (PkBackend *backend, PkBitfield filters, gchar **values)
{
	gchar *filters_text;
	gchar *search;
	filters_text = pk_filter_bitfield_to_string (filters);
	search = g_strjoinv ("&", values);
	pk_backend_spawn_helper (spawn, "aptBackend.py", "search-file", filters_text, search, NULL);
	g_free (filters_text);
	g_free (search);
}

/**
 * pk_backend_search_group:
 */
static void
backend_search_group (PkBackend *backend, PkBitfield filters, gchar **values)
{
	gchar *filters_text;
	gchar *search;
	filters_text = pk_filter_bitfield_to_string (filters);
	search = g_strjoinv ("&", values);
	pk_backend_spawn_helper (spawn, "aptBackend.py", "search-group", filters_text, search, NULL);
	g_free (filters_text);
	g_free (search);
}

/**
 * pk_backend_search_names:
 */
static void
<<<<<<< HEAD
backend_search_names (PkBackend *backend, PkBitfield filters, gchar **values)
=======
backend_search_name (PkBackend *backend, PkBitfield filters, gchar **values)
>>>>>>> 80bf7599
{
	gchar *search;
	gchar *filters_text;
	gchar *search;
	filters_text = pk_filter_bitfield_to_string (filters);
	search = g_strjoinv ("&", values);
<<<<<<< HEAD
	pk_backend_spawn_helper (spawn, "aptBackend.py", "search-names", filters_text, search, NULL);

=======
	pk_backend_spawn_helper (spawn, "aptBackend.py", "search-name", filters_text, search, NULL);
>>>>>>> 80bf7599
	g_free (filters_text);
	g_free (search);
}

/**
 * pk_backend_update_packages:
 */
static void
backend_update_packages (PkBackend *backend, gboolean only_trusted, gchar **package_ids)
{
	gchar *package_ids_temp;

	/* send the complete list as stdin */
	package_ids_temp = pk_package_ids_to_string (package_ids);
	pk_backend_spawn_helper (spawn, "aptBackend.py", "update-packages", pk_backend_bool_to_string (only_trusted), package_ids_temp, NULL);
	g_free (package_ids_temp);
}

/**
 * pk_backend_update_system:
 */
static void
backend_update_system (PkBackend *backend, gboolean only_trusted)
{
	pk_backend_spawn_helper (spawn, "aptBackend.py", "update-system", pk_backend_bool_to_string (only_trusted), NULL);
}

/**
 * pk_backend_resolve:
 */
static void
backend_resolve (PkBackend *backend, PkBitfield filters, gchar **package_ids)
{
	gchar *filters_text;
	gchar *package_ids_temp;
	filters_text = pk_filter_bitfield_to_string (filters);
	package_ids_temp = pk_package_ids_to_string (package_ids);
	pk_backend_spawn_helper (spawn, "aptBackend.py", "resolve", filters_text, package_ids_temp, NULL);
	g_free (filters_text);
	g_free (package_ids_temp);
}

#ifdef HAVE_PYTHON_SOFTWARE_PROPERTIES
/**
 * pk_backend_get_repo_list:
 */
static void
backend_get_repo_list (PkBackend *backend, PkBitfield filters)
{
	gchar *filters_text;
	filters_text = pk_filter_bitfield_to_string (filters);
	pk_backend_spawn_helper (spawn, "aptBackend.py", "get-repo-list", filters_text, NULL);
	g_free (filters_text);
}

/**
 * pk_backend_repo_enable:
 */
static void
backend_repo_enable (PkBackend *backend, const gchar *rid, gboolean enabled)
{
	if (enabled == TRUE) {
		pk_backend_spawn_helper (spawn, "aptBackend.py", "repo-enable", rid, "true", NULL);
	} else {
		pk_backend_spawn_helper (spawn, "aptBackend.py", "repo-enable", rid, "false", NULL);
	}
}

/**
 * pk_backend_repo_set_data:
 *
FIXME: Not implemented
 
static void
backend_repo_set_data (PkBackend *backend, const gchar *rid, const gchar *parameter, const gchar *value)
{
	pk_backend_spawn_helper (spawn, "aptBackend.py", "repo-set-data", rid, parameter, value, NULL);
}
*/
#endif /* HAVE_PYTHON_SOFTWARE_PROPERTIES */

/**
 * backend_what_provides:
 */
static void
backend_what_provides (PkBackend *backend, PkBitfield filters, PkProvidesEnum provides, const gchar *search)
{
	gchar *filters_text;
	const gchar *provides_text;
	provides_text = pk_provides_enum_to_string (provides);
	filters_text = pk_filter_bitfield_to_string (filters);
	pk_backend_spawn_helper (spawn, "aptBackend.py", "what-provides", filters_text, provides_text, search, NULL);
	g_free (filters_text);
}

/**
 * pk_backend_get_categories:
 *
FIXME: Not implemented
static void
backend_get_categories (PkBackend *backend)
{
	pk_backend_spawn_helper (spawn, "aptBackend.py", "get-categories", NULL);
} */

/**
 * backend_get_groups:
 */
static PkBitfield
backend_get_groups (PkBackend *backend)
{
	return pk_bitfield_from_enums (
		PK_GROUP_ENUM_ACCESSORIES,
		PK_GROUP_ENUM_ADMIN_TOOLS,
		PK_GROUP_ENUM_COMMUNICATION,
		PK_GROUP_ENUM_DOCUMENTATION,
		PK_GROUP_ENUM_DESKTOP_GNOME,
		PK_GROUP_ENUM_DESKTOP_KDE,
		PK_GROUP_ENUM_DESKTOP_OTHER,
		PK_GROUP_ENUM_ELECTRONICS,
		PK_GROUP_ENUM_GAMES,
		PK_GROUP_ENUM_GRAPHICS,
		PK_GROUP_ENUM_INTERNET,
		PK_GROUP_ENUM_LEGACY,
		PK_GROUP_ENUM_LOCALIZATION,
		PK_GROUP_ENUM_MULTIMEDIA,
		PK_GROUP_ENUM_NETWORK,
		PK_GROUP_ENUM_OTHER,
		PK_GROUP_ENUM_PROGRAMMING,
		PK_GROUP_ENUM_PUBLISHING,
		PK_GROUP_ENUM_SCIENCE,
		PK_GROUP_ENUM_SYSTEM,
		PK_GROUP_ENUM_UNKNOWN,
		PK_GROUP_ENUM_COLLECTIONS,
		-1);
}

/**
 * backend_get_filters:
 */
static PkBitfield
backend_get_filters (PkBackend *backend)
{
	return pk_bitfield_from_enums (
		PK_FILTER_ENUM_GUI,
		PK_FILTER_ENUM_INSTALLED,
		PK_FILTER_ENUM_DEVELOPMENT,
		PK_FILTER_ENUM_SUPPORTED,
		PK_FILTER_ENUM_FREE,
		PK_FILTER_ENUM_COLLECTIONS,
		-1);
}


PK_BACKEND_OPTIONS (
	"Apt",					/* description */
	"Sebastian Heinlein <glatzor@ubuntu.com>",	/* author */
	backend_initialize,			/* initalize */
	backend_destroy,			/* destroy */
	backend_get_groups,			/* get_groups */
	backend_get_filters,			/* get_filters */
	NULL,					/* get_roles */
	backend_get_mime_types,			/* get_mime_types */
	backend_cancel,				/* cancel */
	backend_download_packages,		/* download_packages */
	NULL,					/* get_categories */
	backend_get_depends,			/* get_depends */
	backend_get_details,			/* get_details */
#ifdef HAVE_PYTHON_META_RELEASE
	backend_get_distro_upgrades,		/* get_distro_upgrades */
#else
	NULL,					/* get_distro_upgrades */
#endif /* HAVE_PYTHON_META_RELEASE */
	backend_get_files,			/* get_files */
	backend_get_packages,			/* get_packages */
#ifdef HAVE_PYTHON_SOFTWARE_PROPERTIES
	backend_get_repo_list,			/* get_repo_list */
#else
	NULL,					/* get_repo_list */
#endif /* HAVE_PYTHON_SOFTWARE_PROPERTIES */
	backend_get_requires,			/* get_requires */
	backend_get_update_detail,		/* get_update_detail */
	backend_get_updates,			/* get_updates */
	backend_install_files,			/* install_files */
	backend_install_packages,		/* install_packages */
	NULL,					/* install_signature */
	backend_refresh_cache,			/* refresh_cache */
	backend_remove_packages,		/* remove_packages */
#ifdef HAVE_PYTHON_SOFTWARE_PROPERTIES
	backend_repo_enable,			/* repo_enable */
#else
	NULL,					/* repo_enable */
#endif /* HAVE_PYTHON_SOFTWARE_PROPERTIES */
	NULL,					/* repo_set_data */
	backend_resolve,			/* resolve */
	NULL,					/* rollback */
	backend_search_details,			/* search_details */
	backend_search_file,			/* search_file */
	backend_search_group,			/* search_group */
	backend_search_names,			/* search_name */
	backend_update_packages,		/* update_packages */
	backend_update_system,			/* update_system */
	backend_what_provides,			/* what_provides */
	backend_simulate_install_files,		/* simulate_install_files */
	backend_simulate_install_packages,	/* simulate_install_packages */
	backend_simulate_remove_packages,	/* simulate_remove_packages */
	backend_simulate_update_packages	/* simulate_update_packages */
);

<|MERGE_RESOLUTION|>--- conflicted
+++ resolved
@@ -373,26 +373,16 @@
 }
 
 /**
- * pk_backend_search_names:
- */
-static void
-<<<<<<< HEAD
-backend_search_names (PkBackend *backend, PkBitfield filters, gchar **values)
-=======
+ * pk_backend_search_name:
+ */
+static void
 backend_search_name (PkBackend *backend, PkBitfield filters, gchar **values)
->>>>>>> 80bf7599
-{
+{
+	gchar *filters_text;
 	gchar *search;
-	gchar *filters_text;
-	gchar *search;
 	filters_text = pk_filter_bitfield_to_string (filters);
 	search = g_strjoinv ("&", values);
-<<<<<<< HEAD
-	pk_backend_spawn_helper (spawn, "aptBackend.py", "search-names", filters_text, search, NULL);
-
-=======
 	pk_backend_spawn_helper (spawn, "aptBackend.py", "search-name", filters_text, search, NULL);
->>>>>>> 80bf7599
 	g_free (filters_text);
 	g_free (search);
 }
@@ -592,7 +582,7 @@
 	backend_search_details,			/* search_details */
 	backend_search_file,			/* search_file */
 	backend_search_group,			/* search_group */
-	backend_search_names,			/* search_name */
+	backend_search_name,			/* search_name */
 	backend_update_packages,		/* update_packages */
 	backend_update_system,			/* update_system */
 	backend_what_provides,			/* what_provides */
