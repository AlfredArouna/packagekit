--- conflicted
+++ resolved
@@ -278,18 +278,6 @@
             if i % 10 == 0:
                 pct += step
                 self.percentage(pct)
-<<<<<<< HEAD
-            id = "%s;meta;meta;meta" % col
-            grp = self.yumbase.comps.return_group(col)
-            if grp:
-                if grp.installed:
-                    self.package(id,INFO_COLLECTION_INSTALLED,grp.description)
-                else:
-                    if show_avail:
-                        self.package(id,INFO_COLLECTION_AVAILABLE,grp.description)
-        self.percentage(100)
-
-=======
             self._show_meta_package(col,fltlist)
         self.percentage(100)
 
@@ -301,13 +289,11 @@
         if grp:
             if grp.installed:
                 if show_inst:
-                    self.package(id,INFO_INSTALLED,grp.description)
+                    self.package(id,INFO_COLLECTION_INSTALLED,grp.description)
             else:
                 if show_avail:
-                    self.package(id,INFO_AVAILABLE,grp.description)
-
-
->>>>>>> 24b62387
+                    self.package(id,INFO_COLLECTION_AVAILABLE,grp.description)
+
     @handle_repo_error
     def search_group(self,filters,group_key):
         '''
