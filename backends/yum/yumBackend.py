#!/usr/bin/python
# Licensed under the GNU General Public License Version 2
#
# This program is free software; you can redistribute it and/or modify
# it under the terms of the GNU General Public License as published by
# the Free Software Foundation; either version 2 of the License, or
# (at your option) any later version.
#
# This program is distributed in the hope that it will be useful,
# but WITHOUT ANY WARRANTY; without even the implied warranty of
# MERCHANTABILITY or FITNESS FOR A PARTICULAR PURPOSE.  See the
# GNU General Public License for more details.
#
# You should have received a copy of the GNU General Public License
# along with this program; if not, write to the Free Software
# Foundation, Inc., 59 Temple Place - Suite 330, Boston, MA 02111-1307, USA.

# Copyright (C) 2007-2008
#    Tim Lauridsen <timlau@fedoraproject.org>
#    Seth Vidal <skvidal@fedoraproject.org>
#    Luke Macken <lmacken@redhat.com>
#    James Bowes <jbowes@dangerouslyinc.com>
#    Robin Norwood <rnorwood@redhat.com>
#    Richard Hughes <richard@hughsie.com>

# imports
from packagekit.backend import *
from packagekit.progress import *
from packagekit.package import PackagekitPackage
import yum
from urlgrabber.progress import BaseMeter, format_number
from yum.rpmtrans import RPMBaseCallback
from yum.constants import *
from yum.update_md import UpdateMetadata
from yum.callbacks import *
from yum.misc import prco_tuple_to_string, unique
from yum.packages import YumLocalPackage, parsePackages
from yum.packageSack import MetaSack
import rpmUtils
import exceptions
import types
import signal
import time
import os.path
import logging
import socket

import tarfile
import tempfile
import shutil
import ConfigParser

from yumFilter import *
from yumComps import *

# Global vars
yumbase = None
progress = PackagekitProgress()  # Progress object to store the progress

MetaDataMap = {
    'repomd'        : STATUS_DOWNLOAD_REPOSITORY,
    'primary'       : STATUS_DOWNLOAD_PACKAGELIST,
    'filelists'     : STATUS_DOWNLOAD_FILELIST,
    'other'         : STATUS_DOWNLOAD_CHANGELOG,
    'comps'         : STATUS_DOWNLOAD_GROUP,
    'updateinfo'    : STATUS_DOWNLOAD_UPDATEINFO
}

StatusPercentageMap = {
    STATUS_DEP_RESOLVE : 5,
    STATUS_DOWNLOAD    : 10,
    STATUS_SIG_CHECK   : 40,
    STATUS_TEST_COMMIT : 45,
    STATUS_INSTALL     : 55,
    STATUS_CLEANUP     : 95
}

class GPGKeyNotImported(exceptions.Exception):
    pass

def sigquit(signum, frame):
    if yumbase:
        yumbase.closeRpmDB()
        yumbase.doUnlock(YUM_PID_FILE)
    sys.exit(1)

def _to_unicode(txt, encoding='utf-8'):
    if isinstance(txt, basestring):
        if not isinstance(txt, unicode):
            txt = unicode(txt, encoding, errors='replace')
    return txt

def _get_package_ver(po):
    ''' return the a ver as epoch:version-release or version-release, if epoch=0'''
    if po.epoch != '0':
        ver = "%s:%s-%s" % (po.epoch, po.version, po.release)
    else:
        ver = "%s-%s" % (po.version, po.release)
    return ver

def _format_str(text):
    """
    Convert a multi line string to a list separated by ';'
    """
    if text:
        lines = text.split('\n')
        return ";".join(lines)
    else:
        return ""

def _format_list(lst):
    """
    Convert a multi line string to a list separated by ';'
    """
    if lst:
        return ";".join(lst)
    else:
        return ""

def _getEVR(idver):
    '''
    get the e, v, r from the package id version
    '''
    cpos = idver.find(':')
    if cpos != -1:
        epoch = idver[:cpos]
        idver = idver[cpos+1:]
    else:
        epoch = '0'
    (version, release) = tuple(idver.split('-'))
    return epoch, version, release

def _text_to_boolean(text):
    '''
    Parses true and false
    '''
    if text == 'true':
        return True
    if text == 'TRUE':
        return True
    if text == 'yes':
        return True
    if text == 'YES':
        return True
    return False

def _truncate(text, length, etc='...'):
    if len(text) < length:
        return text
    else:
        return text[:length] + etc

def _is_development_repo(repo):
    if repo.endswith('-debuginfo'):
        return True
    if repo.endswith('-debug'):
        return True
    if repo.endswith('-development'):
        return True
    if repo.endswith('-source'):
        return True
    return False

def _format_msgs(msgs):
    if isinstance(msgs, basestring):
        msgs = msgs.split('\n')

    # yum can pass us structures (!) in the message field
    try:
        text = ";".join(msgs)
    except exceptions.TypeError, e:
        text = str(msgs)
    except Exception, e:
        text = _format_str(traceback.format_exc())

    text = _truncate(text, 1024)
    text = text.replace(";Please report this error in bugzilla", "")
    text = text.replace("Missing Dependency: ", "")
    text = text.replace(" (installed)", "")
    return text

class PackageKitYumBackend(PackageKitBaseBackend, PackagekitPackage):

    # Packages there require a reboot
    rebootpkgs = ("kernel", "kernel-smp", "kernel-xen-hypervisor", "kernel-PAE",
              "kernel-xen0", "kernel-xenU", "kernel-xen", "kernel-xen-guest",
              "glibc", "hal", "dbus", "xen")

    def __init__(self, args, lock=True):
        signal.signal(signal.SIGQUIT, sigquit)
        PackageKitBaseBackend.__init__(self, args)
        self.yumbase = PackageKitYumBase(self)

        # get the lock early
        if lock:
            self.doLock()

        self.package_summary_cache = {}
        self.percentage_old = 0
        self.sub_percentage_old = 0
        self.comps = yumComps(self.yumbase)
        if not self.comps.connect():
            self.refresh_cache()
            if not self.comps.connect():
                self.error(ERROR_GROUP_LIST_INVALID, 'comps categories could not be loaded')

        # timeout a socket after this much time
        timeout = 15.0
        socket.setdefaulttimeout(timeout)

        # this is global so we can catch sigquit and closedown
        yumbase = self.yumbase
        try:
            self._setup_yum()
        except PkError, e:
            self.error(e.code, e.details)

    def percentage(self, percent=None):
        '''
        @param percent: Progress percentage
        '''
        if percent == 0 or percent > self.percentage_old:
            PackageKitBaseBackend.percentage(self, percent)
            self.percentage_old = percent

    def sub_percentage(self, percent=None):
        '''
        @param percent: subprogress percentage
        '''
        if percent == 0 or percent > self.sub_percentage_old:
            PackageKitBaseBackend.sub_percentage(self, percent)
            self.sub_percentage_old = percent

    def details(self, package_id, package_license, group, desc, url, bytes):
        '''
        Send 'details' signal
        @param id: The package ID name, e.g. openoffice-clipart;2.6.22;ppc64;fedora
        @param license: The license of the package
        @param group: The enumerated group
        @param desc: The multi line package description
        @param url: The upstream project homepage
        @param bytes: The size of the package, in bytes
        convert the description to UTF before sending
        '''
        desc = _to_unicode(desc)
        PackageKitBaseBackend.details(self, package_id, package_license, group, desc, url, bytes)

    def package(self, package_id, status, summary):
        '''
        send 'package' signal
        @param info: the enumerated INFO_* string
        @param id: The package ID name, e.g. openoffice-clipart;2.6.22;ppc64;fedora
        @param summary: The package Summary
        convert the summary to UTF before sending
        '''
        summary = _to_unicode(summary)

        # maintain a dictionary of the summary text so we can use it when rpm
        # is giving up package names without summaries
        (name, idver, a, repo) = self.get_package_from_id(package_id)
        if len(summary) > 0:
            self.package_summary_cache[name] = summary
        else:
            if self.package_summary_cache.has_key(name):
                summary = self.package_summary_cache[name]

        PackageKitBaseBackend.package(self, package_id, status, summary)

    def category(self, parent_id, cat_id, name, summary, icon):
        '''
        Send 'category' signal
        parent_id : A parent id, e.g. "admin" or "" if there is no parent
        cat_id    : a unique category id, e.g. "admin;network"
        name      : a verbose category name in current locale.
        summery   : a summary of the category in current locale.
        icon      : an icon name to represent the category
        '''
        name = _to_unicode(name)
        summary = _to_unicode(summary)
        PackageKitBaseBackend.category(self, parent_id, cat_id, name, summary, icon)

    def doLock(self):
        ''' Lock Yum'''
        retries = 0
        while not self.isLocked():
            try: # Try to lock yum
                self.yumbase.doLock(YUM_PID_FILE)
                PackageKitBaseBackend.doLock(self)
                self.allow_cancel(False)
            except yum.Errors.LockError, e:
                self.allow_cancel(True)
                self.status(STATUS_WAITING_FOR_LOCK)
                time.sleep(2)
                retries += 1
                if retries > 100:
                    self.error(ERROR_CANNOT_GET_LOCK, 'Yum is locked by another application. details: %s' % _to_unicode(e))

    def unLock(self):
        ''' Unlock Yum'''
        if self.isLocked():
            PackageKitBaseBackend.unLock(self)
            try:
                self.yumbase.closeRpmDB()
                self.yumbase.doUnlock(YUM_PID_FILE)
            except Exception, e:
                self.error(ERROR_INTERNAL_ERROR, _format_str(traceback.format_exc()))

    def _do_meta_package_search(self, fltlist, key):
        grps = self.comps.get_meta_packages()
        for grpid in grps:
            if key in grpid:
                self._show_meta_package(grpid, fltlist)

    def set_locale(self, code):
        '''
        Implement the {backend}-set-locale functionality
        Needed to be implemented in a sub class
        '''
        self.lang = code

    def _do_search(self, searchlist, filters, key):
        '''
        Search for yum packages
        @param searchlist: The yum package fields to search in
        @param filters: package types to search (all, installed, available)
        @param key: key to seach for
        '''
        fltlist = filters.split(';')
        pkgfilter = YumFilter(fltlist)
        package_list = []

        # get collection objects
        if FILTER_NOT_COLLECTIONS not in fltlist:
            self._do_meta_package_search(fltlist, key)

        # return, as we only want collection objects
        if FILTER_COLLECTIONS not in fltlist:
            installed = []
            available = []
            try:
                res = self.yumbase.searchGenerator(searchlist, [key])
                for (pkg, inst) in res:
                    if pkg.repo.id == 'installed':
                        installed.append(pkg)
                    else:
                        available.append(pkg)
            except yum.Errors.RepoError, e:
                raise PkError(ERROR_NO_CACHE, _to_unicode(e))
            except Exception, e:
                raise PkError(ERROR_INTERNAL_ERROR, _format_str(traceback.format_exc()))
            else:
                pkgfilter.add_installed(installed)
                pkgfilter.add_available(available)

                # we couldn't do this when generating the list
                package_list = pkgfilter.post_process()
                self._show_package_list(package_list)

    def _show_package_list(self, lst):
        for (pkg, status) in lst:
            self._show_package(pkg, status)

    def search_name(self, filters, key):
        '''
        Implement the {backend}-search-name functionality
        '''
        self._check_init(lazy_cache=True)
        self.yumbase.conf.cache = 0 # Allow new files
        self.allow_cancel(True)
        self.percentage(None)

        searchlist = ['name']
        self.status(STATUS_QUERY)
        try:
            self.yumbase.doConfigSetup(errorlevel=0, debuglevel=0)# Setup Yum Config
        except Exception, e:
            self.error(ERROR_INTERNAL_ERROR, _format_str(traceback.format_exc()))
        try:
            self._do_search(searchlist, filters, key)
        except PkError, e:
            self.error(e.code, e.details, exit=False)
    def search_details(self, filters, key):
        '''
        Implement the {backend}-search-details functionality
        '''
        self._check_init(lazy_cache=True)
        try:
            self.yumbase.doConfigSetup(errorlevel=0, debuglevel=0)# Setup Yum Config
        except Exception, e:
            self.error(ERROR_INTERNAL_ERROR, _format_str(traceback.format_exc()))
        self.yumbase.conf.cache = 0 # Allow new files
        self.allow_cancel(True)
        self.percentage(None)

        searchlist = ['name', 'summary', 'description', 'group']
        self.status(STATUS_QUERY)
        try:
            self._do_search(searchlist, filters, key)
        except PkError, e:
            self.error(e.code, e.details, exit=False)

    def _get_installed_from_names(self, name_list):
        found = []
        for package in name_list:
            try:
                pkgs = self.yumbase.rpmdb.searchNevra(name=package)
            except Exception, e:
                raise PkError(ERROR_INTERNAL_ERROR, _format_str(traceback.format_exc()))
            else:
                found.extend(pkgs)
        return found

    def _get_available_from_names(self, name_list):
        pkgs = None
        try:
            pkgs = self.yumbase.pkgSack.searchNames(names=name_list)
        except yum.Errors.RepoError, e:
            raise PkError(ERROR_NO_CACHE, _to_unicode(e))
        except Exception, e:
            raise PkError(ERROR_INTERNAL_ERROR, _format_str(traceback.format_exc()))
        return pkgs

    def _handle_newest(self, fltlist):
        """
        Handle the special newest group
        """
        self.percentage(None)
        pkgfilter = YumFilter(fltlist)
        pkgs = []
        try:
            ygl = self.yumbase.doPackageLists(pkgnarrow='recent')
            pkgs.extend(ygl.recent)
        except yum.Errors.RepoError, e:
<<<<<<< HEAD
            self.error(ERROR_REPO_NOT_AVAILABLE, _to_unicode(e))
        except exceptions.IOError, e:
            self.error(ERROR_NO_SPACE_ON_DEVICE, _to_unicode(e))
=======
            raise PkError(ERROR_REPO_NOT_AVAILABLE, _to_unicode(e))
        except exceptions.IOError, e:
            raise PkError(ERROR_NO_SPACE_ON_DEVICE, _to_unicode(e))
>>>>>>> f3196eff
        except Exception, e:
            raise PkError(ERROR_INTERNAL_ERROR, _format_str(traceback.format_exc()))
        else:
            installed = []
            available = []
            for pkg in pkgs:
                try:
                    instpo = self.yumbase.rpmdb.searchNevra(name=pkg.name, epoch=pkg.epoch, ver=pkg.ver, rel=pkg.rel, arch=pkg.arch)
                except Exception, e:
                    raise PkError(ERROR_INTERNAL_ERROR, _format_str(traceback.format_exc()))
                if len(instpo) > 0:
                    installed.append(instpo[0])
                else:
                    available.append(pkg)

            # add list to filter
            pkgfilter.add_installed(installed)
            pkgfilter.add_available(available)
            package_list = pkgfilter.post_process()
            self._show_package_list(package_list)
            self.percentage(100)

    def _handle_collections(self, fltlist):
        """
        Handle the special collection group
        """
        # Fixme: Add some real code.
        self.percentage(None)
        collections = self.comps.get_meta_packages()
        if len(collections) == 0:
            raise PkError(ERROR_GROUP_LIST_INVALID, 'No groups could be found. A cache refresh should fix this.')

        pct = 20
        old_pct = -1
        step = (100.0 - pct) / len(collections)
        for col in collections:
            self._show_meta_package(col, fltlist)
            pct += step
            if int(pct) != int(old_pct):
                self.percentage(pct)
                old_pct = pct
        self.percentage(100)

    def _show_meta_package(self, grpid, fltlist):
        show_avail = FILTER_INSTALLED not in fltlist
        show_inst = FILTER_NOT_INSTALLED not in fltlist
        package_id = "%s;;;meta" % grpid
        try:
            grp = self.yumbase.comps.return_group(grpid)
        except yum.Errors.RepoError, e:
            raise PkError(ERROR_NO_CACHE, _to_unicode(e))
        except yum.Errors.GroupsError, e:
            raise PkError(ERROR_GROUP_NOT_FOUND, _to_unicode(e))
        except Exception, e:
            raise PkError(ERROR_INTERNAL_ERROR, _format_str(traceback.format_exc()))
        else:
            if grp:
                name = grp.nameByLang(self.lang)
                if grp.installed:
                    if show_inst:
                        self.package(package_id, INFO_COLLECTION_INSTALLED, name)
                else:
                    if show_avail:
                        self.package(package_id, INFO_COLLECTION_AVAILABLE, name)

    def search_group(self, filters, group_key):
        '''
        Implement the {backend}-search-group functionality
        '''
        self._check_init(lazy_cache=True)
        self.allow_cancel(True)
        try:
            self.yumbase.doConfigSetup(errorlevel=0, debuglevel=0)# Setup Yum Config
        except Exception, e:
            self.error(ERROR_INTERNAL_ERROR, _format_str(traceback.format_exc()))
        self.yumbase.conf.cache = 0 # TODO: can we just look in the cache?
        self.status(STATUS_QUERY)
        package_list = [] #we can't do emitting as found if we are post-processing
        fltlist = filters.split(';')
        pkgfilter = YumFilter(fltlist)

        # handle collections
        if group_key == GROUP_COLLECTIONS:
            try:
                self._handle_collections(fltlist)
            except PkError, e:
                self.error(e.code, e.details, exit=False)
            return

        # handle newest packages
        if group_key == GROUP_NEWEST:
            try:
                self._handle_newest(fltlist)
            except PkError, e:
                self.error(e.code, e.details, exit=False)
            return

        # handle dynamic groups (yum comps group)
        if group_key[0] == '@':
            cat_id = group_key[1:]
             # get the packagelist for this group
            all_packages = self.comps.get_meta_package_list(cat_id)
        else: # this is an group_enum
            # get the packagelist for this group enum
            all_packages = self.comps.get_package_list(group_key)

        # group don't exits, just bail out
        if not all_packages:
            return

        # get installed packages
        self.percentage(10)
        try:
            pkgfilter.add_installed(self._get_installed_from_names(all_packages))
        except PkError, e:
            self.error(e.code, e.details, exit=False)
            return

        # get available packages
        self.percentage(20)
        if FILTER_INSTALLED not in fltlist:
            try:
                pkgfilter.add_available(self._get_available_from_names(all_packages))
            except PkError, e:
                self.error(e.code, e.details, exit=False)
                return

        # we couldn't do this when generating the list
        package_list = pkgfilter.post_process()

        self.percentage(90)
        self._show_package_list(package_list)

        self.percentage(100)

    def get_packages(self, filters):
        '''
        Search for yum packages
        @param searchlist: The yum package fields to search in
        @param filters: package types to search (all, installed, available)
        @param key: key to seach for
        '''
        self.status(STATUS_QUERY)
        self.allow_cancel(True)
        try:
            self.yumbase.doConfigSetup(errorlevel=0, debuglevel=0)# Setup Yum Config
        except Exception, e:
            self.error(ERROR_INTERNAL_ERROR, _format_str(traceback.format_exc()))
        self.yumbase.conf.cache = 0 # TODO: can we just look in the cache?

        package_list = [] #we can't do emitting as found if we are post-processing
        fltlist = filters.split(';')
        pkgfilter = YumFilter(fltlist)

        # Now show installed packages.
        try:
            pkgs = self.yumbase.rpmdb
        except Exception, e:
            self.error(ERROR_INTERNAL_ERROR, _format_str(traceback.format_exc()))
        pkgfilter.add_installed(pkgs)

        # Now show available packages.
        if FILTER_INSTALLED not in fltlist:
            try:
                pkgs = self.yumbase.pkgSack
            except yum.Errors.RepoError, e:
                self.error(ERROR_NO_CACHE, _to_unicode(e), exit=False)
                return
            except Exception, e:
                self.error(ERROR_INTERNAL_ERROR, _format_str(traceback.format_exc()))
            else:
                pkgfilter.add_available(pkgs)

        # we couldn't do this when generating the list
        package_list = pkgfilter.post_process()
        self._show_package_list(package_list)

    def search_file(self, filters, key):
        '''
        Implement the {backend}-search-file functionality
        '''
        self._check_init(lazy_cache=True)
        self.yumbase.conf.cache = 0 # Allow new files
        self.allow_cancel(True)
        self.percentage(None)
        self.status(STATUS_QUERY)

        #self.yumbase.conf.cache = 0 # TODO: can we just look in the cache?
        fltlist = filters.split(';')
        pkgfilter = YumFilter(fltlist)

        # Check installed for file
        try:
            pkgs = self.yumbase.rpmdb.searchFiles(key)
        except Exception, e:
            self.error(ERROR_INTERNAL_ERROR, _format_str(traceback.format_exc()))
        pkgfilter.add_installed(pkgs)

        # Check available for file
        if not FILTER_INSTALLED in fltlist:
            # Check available for file
            try:
                self.yumbase.repos.populateSack(mdtype='filelists')
                pkgs = self.yumbase.pkgSack.searchFiles(key)
            except yum.Errors.RepoError, e:
                self.error(ERROR_NO_CACHE, _to_unicode(e), exit=False)
                return
            except Exception, e:
                self.error(ERROR_INTERNAL_ERROR, _format_str(traceback.format_exc()))
            else:
                pkgfilter.add_available(pkgs)

        # we couldn't do this when generating the list
        package_list = pkgfilter.post_process()
        self._show_package_list(package_list)

    def _get_provides_query(self, provides_type, search):
        # gets a list of provides

        # old standard
        if search.startswith("gstreamer0.10("):
            return [ search ]

        # new standard
        if provides_type == PROVIDES_CODEC:
            return [ "gstreamer0.10(%s)" % search ]
        if provides_type == PROVIDES_FONT:
            return [ "font(%s)" % search ]
        if provides_type == PROVIDES_MIMETYPE:
            return [ "mimehandler(%s)" % search ]
        if provides_type == PROVIDES_ANY:
            provides = []
            provides.append(self._get_provides_query(PROVIDES_CODEC, search)[0])
            provides.append(self._get_provides_query(PROVIDES_FONT, search)[0])
            provides.append(self._get_provides_query(PROVIDES_MIMETYPE, search)[0])
            return provides

        # not supported
        raise PkError(ERROR_NOT_SUPPORTED, "this backend does not support '%s' provides" % provides_type)

    def what_provides(self, filters, provides_type, search):
        '''
        Implement the {backend}-what-provides functionality
        '''
        self._check_init(lazy_cache=True)
        self.yumbase.conf.cache = 0 # Allow new files
        self.allow_cancel(True)
        self.percentage(None)
        self.status(STATUS_QUERY)

        fltlist = filters.split(';')
        pkgfilter = YumFilter(fltlist)

        try:
            provides = self._get_provides_query(provides_type, search)
        except PkError, e:
            self.error(e.code, e.details, exit=False)
        else:
            # there may be multiple provide strings
            for provide in provides:
                # Check installed packages for provide
                try:
                    pkgs = self.yumbase.rpmdb.searchProvides(provide)
                except Exception, e:
                    self.error(ERROR_INTERNAL_ERROR, _format_str(traceback.format_exc()))
                else:
                    pkgfilter.add_installed(pkgs)

                    if not FILTER_INSTALLED in fltlist:
                        # Check available packages for provide
                        try:
                            pkgs = self.yumbase.pkgSack.searchProvides(provide)
                        except yum.Errors.RepoError, e:
                            self.error(ERROR_NO_CACHE, _to_unicode(e), exit=False)
                            return
                        except Exception, e:
                            self.error(ERROR_INTERNAL_ERROR, _format_str(traceback.format_exc()))
                        else:
                            pkgfilter.add_available(pkgs)

                    # we couldn't do this when generating the list
                    package_list = pkgfilter.post_process()
                    self._show_package_list(package_list)

    def get_categories(self):
        '''
        Implement the {backend}-get-categories functionality
        '''
        self.status(STATUS_QUERY)
        self.allow_cancel(True)
        cats = []
        try:
            cats = self.yumbase.comps.categories
        except yum.Errors.RepoError, e:
            self.error(ERROR_NO_CACHE, _to_unicode(e), exit=False)
        except Exception, e:
            self.error(ERROR_INTERNAL_ERROR, _format_str(traceback.format_exc()))
        else:
            if len(cats) == 0:
                self.error(ERROR_GROUP_LIST_INVALID, "no comps categories", exit=False)
                return
            for cat in cats:
                cat_id = cat.categoryid
                # yum >= 3.2.10
                # name = cat.nameByLang(self.lang)
                # summary = cat.descriptionByLang(self.lang)
                name = cat.name
                summary = cat.description
                fn = "/usr/share/pixmaps/comps/%s.png" % cat_id
                if os.access(fn, os.R_OK):
                    icon = cat_id
                else:
                    icon = "image-missing"
                self.category("", cat_id, name, summary, icon)
                self._get_groups(cat_id)

    def _get_groups(self, cat_id):
        '''
        Implement the {backend}-get-collections functionality
        '''
        self.status(STATUS_QUERY)
        self.allow_cancel(True)
        if cat_id:
            cats = [cat_id]
        else:
            cats =  [cat.categoryid for cat in self.yumbase.comps.categories]
        for cat in cats:
            grps = []
            for grp_id in self.comps.get_groups(cat):
                try:
                    grp = self.yumbase.comps.return_group(grp_id)
                except Exception, e:
                    self.error(ERROR_INTERNAL_ERROR, _format_str(traceback.format_exc()))
                if grp:
                    grps.append(grp)
            for grp in sorted(grps):
                grp_id = grp.groupid
                cat_id_name = "@%s" % (grp_id)
                name = grp.nameByLang(self.lang)
                summary = grp.descriptionByLang(self.lang)
                icon = "image-missing"
                fn = "/usr/share/pixmaps/comps/%s.png" % grp_id
                if os.access(fn, os.R_OK):
                    icon = grp_id
                else:
                    fn = "/usr/share/pixmaps/comps/%s.png" % cat_id
                    if os.access(fn, os.R_OK):
                        icon = cat_id
                self.category(cat, cat_id_name, name, summary, icon)

    def download_packages(self, directory, package_ids):
        '''
        Implement the {backend}-download-packages functionality
        '''
        try:
            self._check_init()
        except PkError, e:
            self.error(e.code, e.details, exit=False)
            return
        self.yumbase.conf.cache = 0 # Allow new files
        self.allow_cancel(True)
        self.status(STATUS_DOWNLOAD)
        percentage = 0
        bump = 100 / len(package_ids)
        files = []

        # download each package
        for package in package_ids:
            self.percentage(percentage)
            pkg, inst = self._findPackage(package)
            # if we couldn't map package_id -> pkg
            if not pkg:
                self.message(MESSAGE_COULD_NOT_FIND_PACKAGE, "Could not find the package %s" % package)
                continue

            n, a, e, v, r = pkg.pkgtup
            try:
                packs = self.yumbase.pkgSack.searchNevra(n, e, v, r, a)
            except yum.Errors.RepoError, e:
                self.error(ERROR_NO_CACHE, _to_unicode(e), exit=False)
                return
            except Exception, e:
                self.error(ERROR_INTERNAL_ERROR, _format_str(traceback.format_exc()))

            # if we couldn't map package_id -> pkg
            if len(packs) == 0:
                self.message(MESSAGE_COULD_NOT_FIND_PACKAGE, "Could not find a match for package %s" % package)
                continue

            # should have only one...
            for pkg_download in packs:
                self._show_package(pkg_download, INFO_DOWNLOADING)
                try:
                    repo = self.yumbase.repos.getRepo(pkg_download.repoid)
                except Exception, e:
                    self.error(ERROR_INTERNAL_ERROR, _format_str(traceback.format_exc()))
                remote = pkg_download.returnSimple('relativepath')
                local = os.path.basename(remote)
                if not os.path.exists(directory):
                    self.error(ERROR_PACKAGE_DOWNLOAD_FAILED, "No destination directory exists", exit=False)
                    return
                local = os.path.join(directory, local)
                if (os.path.exists(local) and os.path.getsize(local) == int(pkg_download.returnSimple('packagesize'))):
                    self.error(ERROR_PACKAGE_DOWNLOAD_FAILED, "Package already exists", exit=False)
                    return
                # Disable cache otherwise things won't download
                repo.cache = 0
                pkg_download.localpath = local #Hack:To set the localpath we want
                try:
                    path = repo.getPackage(pkg_download)
                    files.append(path)
                except IOError, e:
                    self.error(ERROR_PACKAGE_DOWNLOAD_FAILED, "Cannot write to file", exit=False)
                    return
            percentage += bump

        # emit the file list we downloaded
        file_list = ";".join(files)
        self.files(package_ids[0], file_list)

        # in case we don't sum to 100
        self.percentage(100)

    def _is_meta_package(self, package_id):
        grp = None
        if len(package_id.split(';')) > 1:
            # Split up the id
            (name, idver, a, repo) = self.get_package_from_id(package_id)
            isGroup = False
            if repo == 'meta':
                try:
                    grp = self.yumbase.comps.return_group(name)
                except Exception, e:
                    self.error(ERROR_INTERNAL_ERROR, _format_str(traceback.format_exc()))
                isGroup = True
            elif name[0] == '@':
                try:
                    grp = self.yumbase.comps.return_group(name[1:])
                except Exception, e:
                    self.error(ERROR_INTERNAL_ERROR, _format_str(traceback.format_exc()))
                isGroup = True
            if isGroup and not grp:
                self.error(ERROR_PACKAGE_NOT_FOUND, "The Group %s dont exist" % name)
        return grp

    def _findPackage(self, package_id):
        '''
        find a package based on a package id (name;version;arch;repoid)
        '''
        # Bailout if meta packages, just to be sure
        if self._is_meta_package(package_id):
            return None, False

        # is this an real id or just an name
        if len(package_id.split(';')) > 1:
            # Split up the id
            (n, idver, a, d) = self.get_package_from_id(package_id)
            # get e, v, r from package id version
            e, v, r = _getEVR(idver)
        else:
            n = package_id
            e = v = r = a = d = None
        # search the rpmdb for the nevra
        try:
            pkgs = self.yumbase.rpmdb.searchNevra(name=n, epoch=e, ver=v, rel=r, arch=a)
        except Exception, e:
            self.error(ERROR_INTERNAL_ERROR, _format_str(traceback.format_exc()))
        # if the package is found, then return it (do not have to match the repo_id)
        if len(pkgs) != 0:
            return pkgs[0], True
        # search the pkgSack for the nevra
        try:
            pkgs = self.yumbase.pkgSack.searchNevra(name=n, epoch=e, ver=v, rel=r, arch=a)
        except yum.Errors.RepoError, e:
            self.error(ERROR_REPO_NOT_AVAILABLE, _to_unicode(e))
        except Exception, e:
            self.error(ERROR_INTERNAL_ERROR, _format_str(traceback.format_exc()))

        # nothing found
        if len(pkgs) == 0:
            return None, False
        # one NEVRA in a single repo
        if len(pkgs) == 1:
            return pkgs[0], False
        # we might have the same NEVRA in multiple repos, match by repo name
        for pkg in pkgs:
            if d == pkg.repoid:
                return pkg, False
        # repo id did not match
        return None, False

    def get_requires(self, filters, package_ids, recursive_text):
        '''
        Print a list of requires for a given package
        '''
        self._check_init(lazy_cache=True)
        self.yumbase.conf.cache = 0 # Allow new files
        self.allow_cancel(True)
        self.percentage(None)
        self.status(STATUS_INFO)

        percentage = 0
        bump = 100 / len(package_ids)
        deps_list = []
        resolve_list = []
        recursive = _text_to_boolean(recursive_text)

        for package in package_ids:
            self.percentage(percentage)
            grp = self._is_meta_package(package)
            if grp:
                if not grp.installed:
                    self.error(ERROR_PACKAGE_NOT_INSTALLED, "The Group %s is not installed" % grp.groupid)
                else:
                    try:
                        txmbrs = self.yumbase.groupRemove(grp.groupid)
                    except Exception, e:
                        self.error(ERROR_INTERNAL_ERROR, _format_str(traceback.format_exc()))
                    for txmbr in self.yumbase.tsInfo:
                        deps_list.append(txmbr.po)
            else:
                pkg, inst = self._findPackage(package)
                # This simulates the removal of the package
                if inst and pkg:
                    resolve_list.append(pkg)
                    try:
                        txmbrs = self.yumbase.remove(po=pkg)
                    except Exception, e:
                        self.error(ERROR_INTERNAL_ERROR, _format_str(traceback.format_exc()))
            percentage += bump

        # do the depsolve to pull in deps
        if len(self.yumbase.tsInfo) > 0  and recursive:
            try:
                rc, msgs =  self.yumbase.buildTransaction()
            except Exception, e:
                self.error(ERROR_INTERNAL_ERROR, _format_str(traceback.format_exc()))
            if rc != 2:
                self.error(ERROR_DEP_RESOLUTION_FAILED, _format_msgs(msgs))
            else:
                for txmbr in self.yumbase.tsInfo:
                    if txmbr.po not in deps_list:
                        deps_list.append(txmbr.po)

        # remove any of the original names
        for pkg in resolve_list:
            if pkg in deps_list:
                deps_list.remove(pkg)

        # each unique name, emit
        for pkg in deps_list:
            package_id = self._pkg_to_id(pkg)
            self.package(package_id, INFO_INSTALLED, pkg.summary)
        self.percentage(100)

    def _is_inst(self, pkg):
        # search only for requested arch
        try:
            ret = self.yumbase.rpmdb.installed(po=pkg)
        except Exception, e:
            self.error(ERROR_INTERNAL_ERROR, _format_str(traceback.format_exc()))
        return ret

    def _is_inst_arch(self, pkg):
        # search for a requested arch first
        ret = self._is_inst(pkg)
        if ret:
            return True

        # then fallback to i686 if i386
        if pkg.arch == 'i386':
            pkg.arch = 'i686'
            ret = self._is_inst(pkg)
            pkg.arch = 'i386'
        return ret

    def _installable(self, pkg, ematch=False):

        """check if the package is reasonably installable, true/false"""

        try:
            exactarchlist = self.yumbase.conf.exactarchlist
        except Exception, e:
            self.error(ERROR_INTERNAL_ERROR, _format_str(traceback.format_exc()))
        # we look through each returned possibility and rule out the
        # ones that we obviously can't use

        if self._is_inst_arch(pkg):
            return False

        # everything installed that matches the name
        try:
            installedByKey = self.yumbase.rpmdb.searchNevra(name=pkg.name, arch=pkg.arch)
        except Exception, e:
            self.error(ERROR_INTERNAL_ERROR, _format_str(traceback.format_exc()))
        comparable = []
        for instpo in installedByKey:
            if rpmUtils.arch.isMultiLibArch(instpo.arch) == rpmUtils.arch.isMultiLibArch(pkg.arch):
                comparable.append(instpo)
            else:
                continue

        # go through each package
        if len(comparable) > 0:
            for instpo in comparable:
                if pkg.EVR > instpo.EVR: # we're newer - this is an update, pass to them
                    if instpo.name in exactarchlist:
                        if pkg.arch == instpo.arch:
                            return True
                    else:
                        return True

                elif pkg.EVR == instpo.EVR: # same, ignore
                    return False

                elif pkg.EVR < instpo.EVR: # lesser, check if the pkgtup is an exactmatch
                                   # if so then add it to be installed
                                   # if it can be multiply installed
                                   # this is where we could handle setting
                                   # it to be an 'oldpackage' revert.

                    if ematch:
                        try:
                            ret = self.yumbase.allowedMultipleInstalls(pkg)
                        except Exception, e:
                            self.error(ERROR_INTERNAL_ERROR, _format_str(traceback.format_exc()))
                        if ret:
                            return True

        else: # we've not got any installed that match n or n+a
            return True

        return False

    def _get_best_pkg_from_list(self, pkglist):
        '''
        Gets best dep package from a list
        '''
        best = None

        # first try and find the highest EVR package that is already installed
        for pkgi in pkglist:
            n, a, e, v, r = pkgi.pkgtup
            try:
                pkgs = self.yumbase.rpmdb.searchNevra(name=n, epoch=e, ver=v, arch=a)
            except Exception, e:
                self.error(ERROR_INTERNAL_ERROR, _format_str(traceback.format_exc()))
            for pkg in pkgs:
                if best:
                    if pkg.EVR > best.EVR:
                        best = pkg
                else:
                    best = pkg

        # then give up and see if there's one available
        if not best:
            for pkg in pkglist:
                if best:
                    if pkg.EVR > best.EVR:
                        best = pkg
                else:
                    best = pkg
        return best

    def _get_best_depends(self, pkgs, recursive):
        ''' Gets the best deps for a package
        @param pkgs: a list of package objects
        @param recursive: if we recurse
        @return: a list for yum package object providing the dependencies
        '''
        deps_list = []

        # get the dep list
        try:
            results = self.yumbase.findDeps(pkgs)
        except Exception, e:
            self.error(ERROR_INTERNAL_ERROR, _format_str(traceback.format_exc()))
        require_list = []
        recursive_list = []

        # get the list of deps for each package
        for pkg in results.keys():
            for req in results[pkg].keys():
                reqlist = results[pkg][req]
                if not reqlist: #  Unsatisfied dependency
                    self.error(ERROR_DEP_RESOLUTION_FAILED, "the (%s) requirement could not be resolved" % prco_tuple_to_string(req), exit=False)
                    break
                require_list.append(reqlist)

        # for each list, find the best backage using a metric
        for reqlist in require_list:
            pkg = self._get_best_pkg_from_list(reqlist)
            if pkg not in pkgs:
                deps_list.append(pkg)
                if recursive and not self._is_inst(pkg):
                    recursive_list.append(pkg)

        # if the package is to be downloaded, also find its deps
        if len(recursive_list) > 0:
            pkgsdeps = self._get_best_depends(recursive_list, True)
            for pkg in pkgsdeps:
                if pkg not in pkgs:
                    deps_list.append(pkg)

        return deps_list

    def _get_group_packages(self, grp):
        '''
        Get the packages there will be installed when a comps group
        is installed
        '''
        if not grp.installed:
            try:
                txmbrs = self.yumbase.selectGroup(grp.groupid)
            except Exception, e:
                self.error(ERROR_INTERNAL_ERROR, _format_str(traceback.format_exc()))
        else:
            try:
                txmbrs = self.yumbase.groupRemove(grp.groupid)
            except Exception, e:
                self.error(ERROR_INTERNAL_ERROR, _format_str(traceback.format_exc()))
        pkgs = []
        for t in txmbrs:
            pkgs.append(t.po)
        if not grp.installed:
            try:
                self.yumbase.deselectGroup(grp.groupid)
            except Exception, e:
                self.error(ERROR_INTERNAL_ERROR, _format_str(traceback.format_exc()))
        else:
            try:
                self.yumbase.groupUnremove(grp.groupid)
            except Exception, e:
                self.error(ERROR_INTERNAL_ERROR, _format_str(traceback.format_exc()))
        return pkgs

    def _get_depends_not_installed(self, fltlist, package_ids, recursive):
        '''
        Gets the deps that are not installed, optimisation of get_depends
        using a yum transaction
        Returns a list of pkgs.
        '''
        percentage = 0
        bump = 100 / len(package_ids)
        deps_list = []
        resolve_list = []

        for package_id in package_ids:
            self.percentage(percentage)
            grp = self._is_meta_package(package_id)
            if grp:
                if grp.installed:
                    self.error(ERROR_PACKAGE_ALREADY_INSTALLED, "The Group %s is already installed" % grp.groupid)
                else:
                    try:
                        txmbrs = self.yumbase.selectGroup(grp.groupid)
                    except Exception, e:
                        self.error(ERROR_INTERNAL_ERROR, _format_str(traceback.format_exc()))
                    for txmbr in self.yumbase.tsInfo:
                        deps_list.append(txmbr.po)
            else:
                pkg, inst = self._findPackage(package_id)
                # This simulates the addition of the package
                if not inst and pkg:
                    resolve_list.append(pkg)
                    try:
                        txmbrs = self.yumbase.install(po=pkg)
                    except Exception, e:
                        self.error(ERROR_INTERNAL_ERROR, _format_str(traceback.format_exc()))
            percentage += bump

        if len(self.yumbase.tsInfo) > 0 and recursive:
            try:
                rc, msgs =  self.yumbase.buildTransaction()
            except Exception, e:
                self.error(ERROR_INTERNAL_ERROR, _format_str(traceback.format_exc()))
            if rc != 2:
                self.error(ERROR_DEP_RESOLUTION_FAILED, _format_msgs(msgs))
            else:
                for txmbr in self.yumbase.tsInfo:
                    if txmbr.po not in deps_list:
                        deps_list.append(txmbr.po)

        # make unique list
        deps_list = unique(deps_list)

        # remove any of the packages we passed in
        for package_id in package_ids:
            pkg, inst = self._findPackage(package_id)
            if pkg in deps_list:
                deps_list.remove(pkg)

        # remove any that are already installed
        for pkg in deps_list:
            if self._is_inst(pkg):
                deps_list.remove(pkg)

        return deps_list

    def get_depends(self, filters, package_ids, recursive_text):
        '''
        Print a list of depends for a given package
        '''
        self._check_init(lazy_cache=True)
        self.yumbase.conf.cache = 0 # Allow new files
        self.allow_cancel(True)
        self.percentage(None)
        self.status(STATUS_INFO)
        fltlist = filters.split(';')
        pkgfilter = YumFilter(fltlist)
        recursive = _text_to_boolean(recursive_text)

        # before we do an install we do ~installed + recursive true,
        # which we can emulate quicker by doing a transaction, but not
        # executing it
        if FILTER_NOT_INSTALLED in fltlist and recursive:
            pkgs = self._get_depends_not_installed (fltlist, package_ids, recursive)
            pkgfilter.add_available(pkgs)
            package_list = pkgfilter.post_process()
            self._show_package_list(package_list)
            self.percentage(100)
            return

        percentage = 0
        bump = 100 / len(package_ids)
        deps_list = []
        resolve_list = []
        grp_pkgs = []

        # resolve each package_id to a pkg object
        for package in package_ids:
            self.percentage(percentage)
            grp = self._is_meta_package(package)
            if grp:
                pkgs = self._get_group_packages(grp)
                grp_pkgs.extend(pkgs)
            else:
                pkg, inst = self._findPackage(package)
                if pkg:
                    resolve_list.append(pkg)
                else:
                    self.error(ERROR_PACKAGE_NOT_FOUND, 'Package %s was not found' % package)
                    break
            percentage += bump

        if grp_pkgs:
            resolve_list.extend(grp_pkgs)
        # get the best deps -- doing recursive is VERY slow
        deps_list = self._get_best_depends(resolve_list, recursive)

        # make unique list
        deps_list = unique(deps_list)

        # If packages comes from a group, then we show them along with deps.
        if grp_pkgs:
            deps_list.extend(grp_pkgs)

        # add to correct lists
        for pkg in deps_list:
            if self._is_inst(pkg):
                pkgfilter.add_installed([pkg])
            else:
                pkgfilter.add_available([pkg])

        # we couldn't do this when generating the list
        package_list = pkgfilter.post_process()
        self._show_package_list(package_list)
        self.percentage(100)

    def update_system(self):
        '''
        Implement the {backend}-update-system functionality
        '''
        self._check_init(lazy_cache=True)
        self.yumbase.conf.cache = 0 # Allow new files
        self.allow_cancel(True)
        self.percentage(0)
        self.status(STATUS_RUNNING)

        old_throttle = self.yumbase.conf.throttle
        self.yumbase.conf.throttle = "60%" # Set bandwidth throttle to 60%
                                           # to avoid taking all the system's bandwidth.
        try:
            txmbr = self.yumbase.update() # Add all updates to Transaction
        except yum.Errors.RepoError, e:
            self.error(ERROR_REPO_NOT_AVAILABLE, _to_unicode(e), exit=False)
        except Exception, e:
            self.error(ERROR_INTERNAL_ERROR, _format_str(traceback.format_exc()))
        else:
            if txmbr:
                try:
                    self._runYumTransaction(allow_skip_broken=True)
                except PkError, e:
                    self.error(e.code, e.details, exit=False)
            else:
                self.error(ERROR_NO_PACKAGES_TO_UPDATE, "Nothing to do")

        self.yumbase.conf.throttle = old_throttle

    def refresh_cache(self):
        '''
        Implement the {backend}-refresh_cache functionality
        '''
        self.allow_cancel(True)
        self.percentage(0)
        self.status(STATUS_REFRESH_CACHE)

        # we are working offline
        if not self.has_network:
            self.error(ERROR_NO_NETWORK, "cannot refresh cache when offline", exit=False)
            return

        pct = 0
        try:
            if len(self.yumbase.repos.listEnabled()) == 0:
                self.percentage(100)
                return

            #work out the slice for each one
            bump = (95/len(self.yumbase.repos.listEnabled()))/2

            for repo in self.yumbase.repos.listEnabled():
                repo.metadata_expire = 0
                self.yumbase.repos.populateSack(which=[repo.id], mdtype='metadata', cacheonly=1)
                pct += bump
                self.percentage(pct)
                self.yumbase.repos.populateSack(which=[repo.id], mdtype='filelists', cacheonly=1)
                pct += bump
                self.percentage(pct)

            self.percentage(95)
            # Setup categories/groups
            try:
                self.yumbase.doGroupSetup()
            except Exception, e:
                self.error(ERROR_INTERNAL_ERROR, _format_str(traceback.format_exc()))
            #we might have a rounding error
            self.percentage(100)

        except yum.Errors.RepoError, e:
            message = _format_msgs(e.value)
            if message.find ("No more mirrors to try") != -1:
                self.error(ERROR_NO_MORE_MIRRORS_TO_TRY, message, exit=False)
            else:
                self.error(ERROR_REPO_CONFIGURATION_ERROR, message, exit=False)
        except yum.Errors.YumBaseError, e:
            self.error(ERROR_UNKNOWN, "cannot refresh cache: %s" % _to_unicode(e))
        except Exception, e:
            self.error(ERROR_INTERNAL_ERROR, _format_str(traceback.format_exc()))
        else:
            # update the comps groups too
            self.comps.refresh()

    def resolve(self, filters, packages):
        '''
        Implement the {backend}-resolve functionality
        '''
        self._check_init(lazy_cache=True)
        self.allow_cancel(True)
        self.percentage(None)
        try:
            self.yumbase.doConfigSetup(errorlevel=0, debuglevel=0)# Setup Yum Config
        except Exception, e:
            self.error(ERROR_INTERNAL_ERROR, _format_str(traceback.format_exc()))
        self.yumbase.conf.cache = 0 # TODO: can we just look in the cache?
        self.status(STATUS_QUERY)

        fltlist = filters.split(';')
        for package in packages:
            # Get installed packages
            try:
                installedByKey = self.yumbase.rpmdb.searchNevra(name=package)
            except Exception, e:
                self.error(ERROR_INTERNAL_ERROR, _format_str(traceback.format_exc()))
            if FILTER_NOT_INSTALLED not in fltlist:
                for pkg in installedByKey:
                    self._show_package(pkg, INFO_INSTALLED)
            # Get available packages
            if FILTER_INSTALLED not in fltlist:
                try:
                    pkgs = self.yumbase.pkgSack.returnNewestByNameArch()
                except yum.Errors.RepoError, e:
                    self.error(ERROR_NO_CACHE, _to_unicode(e), exit=False)
                    return
                except Exception, e:
                    self.error(ERROR_INTERNAL_ERROR, _format_str(traceback.format_exc()))
                else:
                    for pkg in pkgs:
                        if pkg.name == package:
                            show = True
                            for instpo in installedByKey:
                                # Check if package have a smaller & equal EVR to a inst pkg
                                if pkg.EVR < instpo.EVR or pkg.EVR == instpo.EVR:
                                    show = False
                            if show:
                                self._show_package(pkg, INFO_AVAILABLE)

    def install_packages(self, package_ids):
        '''
        Implement the {backend}-install-packages functionality
        This will only work with yum 3.2.4 or higher
        '''
        try:
            self._check_init()
        except PkError, e:
            self.error(e.code, e.details, exit=False)
            return
        self.yumbase.conf.cache = 0 # Allow new files
        self.allow_cancel(False)
        self.percentage(0)
        self.status(STATUS_RUNNING)
        txmbrs = []
        already_warned = False
        for package in package_ids:
            grp = self._is_meta_package(package)
            if grp:
                if grp.installed:
                    self.error(ERROR_PACKAGE_ALREADY_INSTALLED, "This Group %s is already installed" % grp.groupid, exit=False)
                    return
                try:
                    txmbr = self.yumbase.selectGroup(grp.groupid)
                except Exception, e:
                    self.error(ERROR_INTERNAL_ERROR, _format_str(traceback.format_exc()))
                for t in txmbr:
                    try:
                        repo = self.yumbase.repos.getRepo(t.po.repoid)
                    except Exception, e:
                        self.error(ERROR_INTERNAL_ERROR, _format_str(traceback.format_exc()))
                    if not already_warned and not repo.gpgcheck:
                        self.message(MESSAGE_UNTRUSTED_PACKAGE, "The untrusted package %s will be installed from %s." % (t.po.name, repo))
                        already_warned = True

                txmbrs.extend(txmbr)
            else:
                pkg, inst = self._findPackage(package)
                if pkg and not inst:
                    repo = self.yumbase.repos.getRepo(pkg.repoid)
                    if not already_warned and not repo.gpgcheck:
                        self.message(MESSAGE_UNTRUSTED_PACKAGE, "The untrusted package %s will be installed from %s." % (pkg.name, repo))
                        already_warned = True
                    txmbr = self.yumbase.install(po=pkg)
                    txmbrs.extend(txmbr)
                if inst:
                    self.error(ERROR_PACKAGE_ALREADY_INSTALLED, "The package %s is already installed" % pkg.name, exit=False)
                    return
        if txmbrs:
            try:
                self._runYumTransaction()
            except PkError, e:
                self.error(e.code, e.details, exit=False)
        else:
            self.error(ERROR_PACKAGE_ALREADY_INSTALLED, "The packages failed to be installed", exit=False)

    def _checkForNewer(self, po):
        pkgs = None
        try:
            pkgs = self.yumbase.pkgSack.returnNewestByName(name=po.name)
        except yum.Errors.PackageSackError:
            pass
        except Exception, e:
            self.error(ERROR_INTERNAL_ERROR, _format_str(traceback.format_exc()))
        if pkgs:
            newest = pkgs[0]
            if newest.EVR > po.EVR:
                self.message(MESSAGE_NEWER_PACKAGE_EXISTS, "A newer version of %s is available online." % po.name)

    def install_files(self, trusted, inst_files):
        '''
        Implement the {backend}-install-files functionality
        Install the package containing the inst_file file
        Needed to be implemented in a sub class
        '''
        for inst_file in inst_files:
            if inst_file.endswith('.src.rpm'):
                self.error(ERROR_CANNOT_INSTALL_SOURCE_PACKAGE, 'Backend will not install a src rpm file', exit=False)
                return

        try:
            self._check_init()
        except PkError, e:
            self.error(e.code, e.details, exit=False)
            return
        self.yumbase.conf.cache = 0 # Allow new files
        self.allow_cancel(False)
        self.percentage(0)
        self.status(STATUS_RUNNING)

        # check we have at least one file
        if len(inst_files) == 0:
            self.error(ERROR_FILE_NOT_FOUND, 'no files specified to install', exit=False)
            return

        # check that the files still exist
        for inst_file in inst_files:
            if not os.path.exists(inst_file):
                self.error(ERROR_FILE_NOT_FOUND, '%s could not be found' % inst_file, exit=False)
                return

        # process these first
        tempdir = tempfile.mkdtemp()
        inst_packs = []

        for inst_file in inst_files:
            if inst_file.endswith('.rpm'):
                continue
            elif inst_file.endswith('.servicepack'):
                inst_packs.append(inst_file)
            else:
                self.error(ERROR_INVALID_PACKAGE_FILE, 'Only rpm files and packs are supported', exit=False)
                return

        # decompress and add the contents of any .servicepack files
        for inst_pack in inst_packs:
            inst_files.remove(inst_pack)
            pack = tarfile.TarFile(name = inst_pack, mode = "r")
            members = pack.getnames()
            for mem in members:
                pack.extract(mem, path = tempdir)
            files = os.listdir(tempdir)

            # find the metadata file
            packtype = 'unknown'
            for fn in files:
                if fn == "metadata.conf":
                    config = ConfigParser.ConfigParser()
                    config.read(os.path.join(tempdir, fn))
                    if config.has_option('PackageKit Service Pack', 'type'):
                        packtype = config.get('PackageKit Service Pack', 'type')
                    break

            # we only support update and install
            if packtype != 'install' and packtype != 'update':
                self.error(ERROR_INVALID_PACKAGE_FILE, 'no support for type %s' % packtype, exit=False)
                return

            # add the file if it's an install, or update if installed
            for fn in files:
                if fn.endswith('.rpm'):
                    inst_file = os.path.join(tempdir, fn)
                    try:
                        # read the file
                        pkg = YumLocalPackage(ts=self.yumbase.rpmdb.readOnlyTS(), filename=inst_file)
                        pkgs_local = self.yumbase.rpmdb.searchNevra(name=pkg.name)
                    except yum.Errors.MiscError:
                        self.error(ERROR_INVALID_PACKAGE_FILE, "%s does not appear to be a valid package." % inst_file)
                    except yum.Errors.YumBaseError, e:
                        self.error(ERROR_INVALID_PACKAGE_FILE, 'Package could not be decompressed')
                    except:
                        self.error(ERROR_UNKNOWN, "Failed to open local file -- please report")
                    else:
                        # trying to install package that already exists
                        if len(pkgs_local) == 1 and pkgs_local[0].EVR == pkg.EVR:
                            self.message(MESSAGE_PACKAGE_ALREADY_INSTALLED, '%s is already installed and the latest version' % pkg.name)

                        # trying to install package older than already exists
                        elif len(pkgs_local) == 1 and pkgs_local[0].EVR > pkg.EVR:
                            self.message(MESSAGE_PACKAGE_ALREADY_INSTALLED, 'a newer version of %s is already installed' % pkg.name)

                        # only update if installed
                        elif packtype == 'update':
                            if len(pkgs_local) > 0:
                                inst_files.append(inst_file)

                        # only install if we passed the checks above
                        elif packtype == 'install':
                            inst_files.append(inst_file)

        if len(inst_files) == 0:
            # More than one pkg to be installed, all of them already installed
            self.error(ERROR_ALL_PACKAGES_ALREADY_INSTALLED,
                       'All of the specified packages have already been installed')

        # If trusted is true, it means that we will only install trusted files
        if trusted == 'yes':
            # disregard the default
            self.yumbase.conf.gpgcheck = 1

            # self.yumbase.installLocal fails for unsigned packages when self.yumbase.conf.gpgcheck = 1
            # This means we don't run runYumTransaction, and don't get the GPG failure in
            # PackageKitYumBase(_checkSignatures) -- so we check here
            for inst_file in inst_files:
                try:
                    po = YumLocalPackage(ts=self.yumbase.rpmdb.readOnlyTS(), filename=inst_file)
                except yum.Errors.MiscError:
                    self.error(ERROR_INVALID_PACKAGE_FILE, "%s does not appear to be a valid package." % inst_file, exit=False)
                    return
                except Exception, e:
                    self.error(ERROR_INTERNAL_ERROR, _format_str(traceback.format_exc()))
                try:
                    self.yumbase._checkSignatures([po], None)
                except yum.Errors.YumGPGCheckError, e:
                    self.error(ERROR_MISSING_GPG_SIGNATURE, _to_unicode(e), exit=False)
                    return
                except Exception, e:
                    self.error(ERROR_INTERNAL_ERROR, _format_str(traceback.format_exc()))
        else:
            self.yumbase.conf.gpgcheck = 0

        # common checks copied from yum
        for inst_file in inst_files:
            if not self._check_local_file(inst_file):
                return

        txmbrs = []
        try:
            for inst_file in inst_files:
                try:
                    txmbr = self.yumbase.installLocal(inst_file)
                except Exception, e:
                    self.error(ERROR_INTERNAL_ERROR, _format_str(traceback.format_exc()))
                if txmbr:
                    txmbrs.extend(txmbr)
                    self._checkForNewer(txmbr[0].po)
                    # Added the package to the transaction set
                else:
                    self.error(ERROR_LOCAL_INSTALL_FAILED, "Can't install %s as no transaction" % _to_unicode(inst_file))
            if len(self.yumbase.tsInfo) == 0:
                self.error(ERROR_LOCAL_INSTALL_FAILED, "Can't install %s" % " or ".join(inst_files), exit=False)
                return
            try:
                self._runYumTransaction()
            except PkError, e:
                self.error(e.code, e.details, exit=False)
                return

        except yum.Errors.InstallError, e:
            self.error(ERROR_LOCAL_INSTALL_FAILED, _to_unicode(e))
        except (yum.Errors.RepoError, yum.Errors.PackageSackError, IOError):
            # We might not be able to connect to the internet to get
            # repository metadata, or the package might not exist.
            # Try again, (temporarily) disabling repos first.
            try:
                for repo in self.yumbase.repos.listEnabled():
                    repo.disable()

                for inst_file in inst_files:
                    try:
                        txmbr = self.yumbase.installLocal(inst_file)
                    except Exception, e:
                        self.error(ERROR_INTERNAL_ERROR, _format_str(traceback.format_exc()))
                    if txmbr:
                        txmbrs.extend(txmbr)
                        if len(self.yumbase.tsInfo) > 0:
                            if not self.yumbase.tsInfo.pkgSack:
                                self.yumbase.tsInfo.pkgSack = MetaSack()
                            try:
                                self._runYumTransaction()
                            except PkError, e:
                                self.error(e.code, e.details, exit=False)
                                return
                    else:
                        self.error(ERROR_LOCAL_INSTALL_FAILED, "Can't install %s" % inst_file)
            except yum.Errors.InstallError, e:
                self.error(ERROR_LOCAL_INSTALL_FAILED, _to_unicode(e))
            except Exception, e:
                self.error(ERROR_INTERNAL_ERROR, _format_str(traceback.format_exc()))
        shutil.rmtree(tempdir)

    def _check_local_file(self, pkg):
        """
        Duplicates some of the checks that yumbase.installLocal would
        do, so we can get decent error reporting.
        """
        po = None
        try:
            po = YumLocalPackage(ts=self.yumbase.rpmdb.readOnlyTS(), filename=pkg)
        except yum.Errors.MiscError:
            self.error(ERROR_INVALID_PACKAGE_FILE, "%s does not appear to be a valid package." % pkg, exit=False)
            return False
        except Exception, e:
            self.error(ERROR_INTERNAL_ERROR, _format_str(traceback.format_exc()))
            return False

        # check if wrong arch
        suitable_archs = rpmUtils.arch.getArchList()
        if po.arch not in suitable_archs:
            self.error(ERROR_INCOMPATIBLE_ARCHITECTURE, "Package %s has incompatible architecture %s. Valid architectures are %s" % (pkg, po.arch, suitable_archs), exit=False)
            return False

        # check already installed
        if self._is_inst_arch(po):
            self.error(ERROR_PACKAGE_ALREADY_INSTALLED, "The package %s is already installed" % str(po), exit=False)
            return False

        # check if excluded
        if len(self.yumbase.conf.exclude) > 0:
            exactmatch, matched, unmatched = parsePackages([po], self.yumbase.conf.exclude, casematch=1)
            if po in exactmatch + matched:
                self.error(ERROR_PACKAGE_INSTALL_BLOCKED, "Installation of %s is excluded by yum configuration." % pkg, exit=False)
                return False

        return True

    def update_packages(self, package_ids):
        '''
        Implement the {backend}-install functionality
        This will only work with yum 3.2.4 or higher
        '''
        try:
            self._check_init()
        except PkError, e:
            self.error(e.code, e.details, exit=False)
            return
        self.yumbase.conf.cache = 0 # Allow new files
        self.allow_cancel(False)
        self.percentage(0)
        self.status(STATUS_RUNNING)
        txmbrs = []
        try:
            for package in package_ids:
                pkg, inst = self._findPackage(package)
                if pkg:
                    try:
                        txmbr = self.yumbase.update(po=pkg)
                    except Exception, e:
                        self.error(ERROR_INTERNAL_ERROR, _format_str(traceback.format_exc()))
                    txmbrs.extend(txmbr)
        except yum.Errors.RepoError, e:
            self.error(ERROR_REPO_NOT_AVAILABLE, _to_unicode(e), exit=False)
        except Exception, e:
            self.error(ERROR_INTERNAL_ERROR, _format_str(traceback.format_exc()))
        else:
            if txmbrs:
                try:
                    self._runYumTransaction(allow_skip_broken=True)
                except PkError, e:
                    self.error(e.code, e.details, exit=False)
            else:
                self.error(ERROR_PACKAGE_ALREADY_INSTALLED, "No available updates", exit=False)

    def _check_for_reboot(self):
        md = self.updateMetadata
        for txmbr in self.yumbase.tsInfo:
            pkg = txmbr.po
            # check if package is in reboot list or flagged with reboot_suggested
            # in the update metadata and is installed/updated etc
            notice = md.get_notice((pkg.name, pkg.version, pkg.release))
            if (pkg.name in self.rebootpkgs \
                or (notice and notice.get_metadata().has_key('reboot_suggested') and notice['reboot_suggested']))\
                and txmbr.ts_state in TS_INSTALL_STATES:
                self.require_restart(RESTART_SYSTEM, self._pkg_to_id(pkg))
                break

    def _runYumTransaction(self, allow_remove_deps=None, allow_skip_broken=False):
        '''
        Run the yum Transaction
        This will only work with yum 3.2.4 or higher
        '''
        message = ''
        try:
            self.yumbase.conf.skip_broken = 0
            rc, msgs = self.yumbase.buildTransaction()
            message = _format_msgs(msgs)
        except yum.Errors.RepoError, e:
            raise PkError(ERROR_REPO_NOT_AVAILABLE, _to_unicode(e))
        except Exception, e:
            raise PkError(ERROR_INTERNAL_ERROR, _format_str(traceback.format_exc()))

        # if return value is 1 (error), try again with skip-broken if allowed
        if allow_skip_broken and rc == 1:
            try:
                self.yumbase.conf.skip_broken = 1
                rc, msgs = self.yumbase.buildTransaction()
                message += " : %s" % _format_msgs(msgs)
            except yum.Errors.RepoError, e:
                raise PkError(ERROR_REPO_NOT_AVAILABLE, _to_unicode(e))
            except Exception, e:
                raise PkError(ERROR_INTERNAL_ERROR, _format_str(traceback.format_exc()))

        # we did not succeed
        if rc != 2:
            if message.find ("is needed by") != -1:
                raise PkError(ERROR_DEP_RESOLUTION_FAILED, message)
            if message.find ("empty transaction") != -1:
                raise PkError(ERROR_NO_PACKAGES_TO_UPDATE, message)
            else:
                raise PkError(ERROR_TRANSACTION_ERROR, message)
        else:
            self._check_for_reboot()
            if allow_remove_deps == False:
                if len(self.yumbase.tsInfo) > 1:
                    retmsg = 'package could not be removed, as other packages depend on it'
                    raise PkError(ERROR_DEP_RESOLUTION_FAILED, retmsg)

            try:
                rpmDisplay = PackageKitCallback(self)
                callback = ProcessTransPackageKitCallback(self)
                self.yumbase.processTransaction(callback=callback,
                                      rpmDisplay=rpmDisplay)
            except yum.Errors.YumDownloadError, ye:
                raise PkError(ERROR_PACKAGE_DOWNLOAD_FAILED, _format_msgs(ye.value))
            except yum.Errors.YumGPGCheckError, ye:
                raise PkError(ERROR_BAD_GPG_SIGNATURE, _format_msgs(ye.value))
            except GPGKeyNotImported, e:
                keyData = self.yumbase.missingGPGKey
                if not keyData:
                    raise PkError(ERROR_BAD_GPG_SIGNATURE, "GPG key not imported, and no GPG information was found.")
                package_id = self._pkg_to_id(keyData['po'])
                fingerprint = keyData['fingerprint']()
                hex_fingerprint = "%02x" * len(fingerprint) % tuple(map(ord, fingerprint))
                # Borrowed from http://mail.python.org/pipermail/python-list/2000-September/053490.html

                self.repo_signature_required(package_id,
                                             keyData['po'].repoid,
                                             keyData['keyurl'].replace("file://", ""),
                                             keyData['userid'],
                                             keyData['hexkeyid'],
                                             hex_fingerprint,
                                             time.ctime(keyData['timestamp']),
                                             'gpg')
                raise PkError(ERROR_GPG_FAILURE, "GPG key %s required" % keyData['hexkeyid'])
            except yum.Errors.YumBaseError, ye:
                message = _format_msgs(ye.value)
                if message.find ("conflicts with file") != -1:
                    raise PkError(ERROR_FILE_CONFLICTS, message)
                if message.find ("rpm_check_debug vs depsolve") != -1:
                    raise PkError(ERROR_PACKAGE_CONFLICTS, message)
                else:
                    raise PkError(ERROR_TRANSACTION_ERROR, message)
            except Exception, e:
                raise PkError(ERROR_INTERNAL_ERROR, _format_str(traceback.format_exc()))

    def remove_packages(self, allowdep, package_ids):
        '''
        Implement the {backend}-remove functionality
        Needed to be implemented in a sub class
        '''
        try:
            self._check_init()
        except PkError, e:
            self.error(e.code, e.details, exit=False)
            return
        self.yumbase.conf.cache = 0 # Allow new files
        self.allow_cancel(False)
        self.percentage(0)
        self.status(STATUS_RUNNING)

        txmbrs = []
        for package in package_ids:
            grp = self._is_meta_package(package)
            if grp:
                if not grp.installed:
                    self.error(ERROR_PACKAGE_NOT_INSTALLED, "This Group %s is not installed" % grp.groupid)
                try:
                    txmbr = self.yumbase.groupRemove(grp.groupid)
                except Exception, e:
                    self.error(ERROR_INTERNAL_ERROR, _format_str(traceback.format_exc()))
                txmbrs.extend(txmbr)
            else:
                pkg, inst = self._findPackage(package)
                if pkg and inst:
                    try:
                        txmbr = self.yumbase.remove(po=pkg)
                    except Exception, e:
                        self.error(ERROR_INTERNAL_ERROR, _format_str(traceback.format_exc()))
                    txmbrs.extend(txmbr)
                if pkg and not inst:
                    self.error(ERROR_PACKAGE_NOT_INSTALLED, "The package %s is not installed" % pkg.name)
        if txmbrs:
            try:
                if allowdep != 'yes':
                    self._runYumTransaction(allow_remove_deps=False)
                else:
                    self._runYumTransaction(allow_remove_deps=True)
            except PkError, e:
                self.error(e.code, e.details, exit=False)
        else:
            self.error(ERROR_PACKAGE_NOT_INSTALLED, "The packages failed to be removed", exit=False)

    def _get_category(self, groupid):
        cat_id = self.comps.get_category(groupid)
        if self.yumbase.comps._categories.has_key(cat_id):
            return self.yumbase.comps._categories[cat_id]
        else:
            return None

    def get_details(self, package_ids):
        '''
        Print a detailed details for a given package
        '''
        self._check_init(lazy_cache=True)
        self.yumbase.conf.cache = 0 # Allow new files
        self.allow_cancel(True)
        self.percentage(None)
        self.status(STATUS_INFO)

        for package in package_ids:
            grp = self._is_meta_package(package)
            if grp:
                package_id = "%s;;;meta" % grp.groupid
                desc = grp.descriptionByLang(self.lang)
                desc = desc.replace('\n\n', ';')
                desc = desc.replace('\n', ' ')
                group = GROUP_COLLECTIONS
                pkgs = self._get_group_packages(grp)
                size = 0
                for pkg in pkgs:
                    size = size + pkg.size
                self.details(package_id, "", group, desc, "", size)

            else:
                pkg, inst = self._findPackage(package)
                if pkg:
                    self._show_details_pkg(pkg)
                else:
                    self.error(ERROR_PACKAGE_NOT_FOUND, 'Package %s was not found' % package)

    def _show_details_pkg(self, pkg):

        pkgver = _get_package_ver(pkg)
        package_id = self.get_package_id(pkg.name, pkgver, pkg.arch, pkg.repo)
        desc = pkg.description

        # some RPM's (especially from google) have no description
        if desc:
            desc = desc.replace('\n', ';')
        else:
            desc = ''

        # if we are remote and in the cache, our size is zero
        size = pkg.size
        if pkg.repo.id != 'installed' and pkg.verifyLocalPkg():
            size = 0

        group = self.comps.get_group(pkg.name)
        self.details(package_id, pkg.license, group, desc, pkg.url, size)

    def get_files(self, package_ids):
        try:
            self._check_init()
        except PkError, e:
            self.error(e.code, e.details, exit=False)
            return
        self.yumbase.conf.cache = 0 # Allow new files
        self.allow_cancel(True)
        self.percentage(None)
        self.status(STATUS_INFO)

        for package in package_ids:
            pkg, inst = self._findPackage(package)
            if pkg:
                files = pkg.returnFileEntries('dir')
                files.extend(pkg.returnFileEntries()) # regular files
                file_list = ";".join(files)
                self.files(package, file_list)
            else:
                self.error(ERROR_PACKAGE_NOT_FOUND, 'Package %s was not found' % package)

    def _pkg_to_id(self, pkg):
        pkgver = _get_package_ver(pkg)
        package_id = self.get_package_id(pkg.name, pkgver, pkg.arch, pkg.repo)
        return package_id

    def _show_package(self, pkg, status):
        '''  Show info about package'''
        package_id = self._pkg_to_id(pkg)
        self.package(package_id, status, pkg.summary)

    def get_distro_upgrades(self):
        '''
        Implement the {backend}-get-distro-upgrades functionality
        '''
        try:
            self._check_init()
        except PkError, e:
            self.error(e.code, e.details, exit=False)
            return
        self.yumbase.conf.cache = 0 # Allow new files
        self.allow_cancel(True)
        self.percentage(None)
        self.status(STATUS_QUERY)

        # is preupgrade installed?
        try:
            pkgs = self.yumbase.rpmdb.searchNevra(name='preupgrade')
        except Exception, e:
            self.error(ERROR_INTERNAL_ERROR, _format_str(traceback.format_exc()))
        if len(pkgs) == 0:

            # find preupgrade, which may not exist
            try:
                pkgs = self.yumbase.pkgSack.returnNewestByName(name='preupgrade')
            except yum.Errors.PackageSackError, e:
                self.error(ERROR_NO_DISTRO_UPGRADE_DATA, "Could not find preupgrade package in any enabled repos")
                return
            except Exception, e:
                self.error(ERROR_INTERNAL_ERROR, _format_str(traceback.format_exc()))
                return

            # shouldn't happen
            if len(pkgs) == 0:
                self.error(ERROR_NO_DISTRO_UPGRADE_DATA, "Could not find preupgrade package in any enabled repos")
                return

            # we can have more than one result if the package is in multiple repos, for example
            # a machine with i386 _and_ x86_64 configured.
            # in this case, just pick the first entry as they are both noarch
            try:
                txmbr = self.yumbase.install(po=pkgs[0])
            except Exception, e:
                self.error(ERROR_INTERNAL_ERROR, _format_str(traceback.format_exc()))
            if txmbr:
                try:
                    self._runYumTransaction()
                except PkError, e:
                    self.error(e.code, e.details, exit=False)
                    return
            else:
                self.error(ERROR_INTERNAL_ERROR, "could not install preupgrade as no transaction")
        elif len(pkgs) == 1:

            # check if there are any updates to the preupgrade package
            po = pkgs[0]

            # find preupgrade, which may not exist
            try:
                pkgs = self.yumbase.pkgSack.returnNewestByName(name='preupgrade')
            except yum.Errors.PackageSackError, e:
                # could not find upgraded preupgrade package in any enabled repos
                pass
            except Exception, e:
                self.error(ERROR_INTERNAL_ERROR, _format_str(traceback.format_exc()))
            else:
                if pkgs:
                    newest = pkgs[0]
                    if newest.EVR > po.EVR:
                        # need to update preupgrade package
                        try:
                            txmbr = self.yumbase.update(po=pkgs[0])
                        except Exception, e:
                            self.error(ERROR_INTERNAL_ERROR, _format_str(traceback.format_exc()))
                        if txmbr:
                            try:
                                self._runYumTransaction()
                            except PkError, e:
                                self.error(e.code, e.details, exit=False)
                                return
        else:
            self.error(ERROR_INTERNAL_ERROR, "more than one preupgrade package installed")

        # parse the releases file
        config = ConfigParser.ConfigParser()
        config.read('/usr/share/preupgrade/releases.list')

        # find the newest release
        newest = None
        last_version = 0
        for section in config.sections():
            # we only care about stable versions
            if config.has_option(section, 'stable') and config.getboolean(section, 'stable'):
                version = config.getfloat(section, 'version')
                if (version > last_version):
                    newest = section
                    last_version = version

        # got no valid data
        if not newest:
            self.error(ERROR_FAILED_CONFIG_PARSING, "could not get latest distro data")

        # are we already on the latest version
        try:
            present_version = self.yumbase.conf.yumvar['releasever']
        except Exception, e:
            self.error(ERROR_INTERNAL_ERROR, _format_str(traceback.format_exc()))
        if (present_version >= last_version):
            return

        # if we have an upgrade candidate then pass back data to daemon
        tok = newest.split(" ")
        name = "%s-%s" % (tok[0].lower(), tok[1])
        self.distro_upgrade(DISTRO_UPGRADE_STABLE, name, newest)

    def _get_status(self, notice):
        ut = notice['type']
        if ut == 'security':
            return INFO_SECURITY
        elif ut == 'bugfix':
            return INFO_BUGFIX
        elif ut == 'enhancement':
            return INFO_ENHANCEMENT
        elif ut == 'newpackage':
            return INFO_ENHANCEMENT
        else:
            self.message(MESSAGE_BACKEND_ERROR, "status unrecognised, please report in bugzilla: %s" % ut)
            return INFO_NORMAL

    def get_updates(self, filters):
        '''
        Implement the {backend}-get-updates functionality
        @param filters: package types to show
        '''
        try:
            self._check_init()
        except PkError, e:
            self.error(e.code, e.details, exit=False)
            return
        self.yumbase.conf.cache = 0 # Allow new files
        self.allow_cancel(True)
        self.percentage(None)
        self.status(STATUS_INFO)

        # yum 'helpfully' keeps an array of updates available
        self.yumbase.up = None

        # clear the package sack so we can get new updates
        self.yumbase.pkgSack = None

        fltlist = filters.split(';')
        package_list = []
        pkgfilter = YumFilter(fltlist)
        pkgs = []
        try:
            ygl = self.yumbase.doPackageLists(pkgnarrow='updates')
            pkgs.extend(ygl.updates)
            ygl = self.yumbase.doPackageLists(pkgnarrow='obsoletes')
            pkgs.extend(ygl.obsoletes)
        except yum.Errors.RepoError, e:
            self.error(ERROR_REPO_NOT_AVAILABLE, _to_unicode(e))
        except exceptions.IOError, e:
            self.error(ERROR_NO_SPACE_ON_DEVICE, _to_unicode(e))
        except Exception, e:
            self.error(ERROR_INTERNAL_ERROR, _format_str(traceback.format_exc()))
        md = self.updateMetadata
        for pkg in pkgs:
            if pkgfilter.pre_process(pkg):
                # Get info about package in updates info
                notice = md.get_notice((pkg.name, pkg.version, pkg.release))
                if notice:
                    status = self._get_status(notice)
                    pkgfilter.add_custom(pkg, status)
                else:
                    pkgfilter.add_custom(pkg, INFO_NORMAL)

        package_list = pkgfilter.post_process()
        self._show_package_list(package_list)

    def repo_enable(self, repoid, enable):
        '''
        Implement the {backend}-repo-enable functionality
        '''
        try:
            self._check_init()
        except PkError, e:
            self.error(e.code, e.details, exit=False)
            return
        self.yumbase.conf.cache = 0 # Allow new files
        self.status(STATUS_INFO)
        try:
            repo = self.yumbase.repos.getRepo(repoid)
            if enable == 'false':
                if repo.isEnabled():
                    repo.disablePersistent()
            else:
                if not repo.isEnabled():
                    repo.enablePersistent()
                    if repoid.find ("rawhide") != -1:
                        warning = "These packages are untested and still under development." \
                                  "This repository is used for development of new releases.\n\n" \
                                  "This repository can see significant daily turnover and major " \
                                  "functionality changes which cause unexpected problems with " \
                                  "other development packages.\n" \
                                  "Please use these packages if you want to work with the " \
                                  "Fedora developers by testing these new development packages.\n\n" \
                                  "If this is not correct, please disable the %s software source." % repoid
                        self.message(MESSAGE_BACKEND_ERROR, warning.replace("\n", ";"))
        except yum.Errors.RepoError, e:
            self.error(ERROR_REPO_NOT_FOUND, _to_unicode(e))
        except Exception, e:
            self.error(ERROR_INTERNAL_ERROR, _format_str(traceback.format_exc()))

    def get_repo_list(self, filters):
        '''
        Implement the {backend}-get-repo-list functionality
        '''
        self._check_init(repo_setup=False)
        self.yumbase.conf.cache = 0 # Allow new files
        self.status(STATUS_INFO)

        try:
            repos = self.yumbase.repos.repos.values()
        except Exception, e:
            self.error(ERROR_INTERNAL_ERROR, _format_str(traceback.format_exc()))
            return
        for repo in repos:
            if filters != FILTER_NOT_DEVELOPMENT or not _is_development_repo(repo.id):
                if repo.isEnabled():
                    self.repo_detail(repo.id, repo.name, 'true')
                else:
                    self.repo_detail(repo.id, repo.name, 'false')

    def _get_obsoleted(self, name):
        try:
            # make sure yum doesn't explode in some internal fit of rage
            self.yumbase.up.doObsoletes()
            obsoletes = self.yumbase.up.getObsoletesTuples(newest=1)
            for (obsoleting, installed) in obsoletes:
                if obsoleting[0] == name:
                    pkg =  self.yumbase.rpmdb.searchPkgTuple(installed)[0]
                    return self._pkg_to_id(pkg)
        except Exception, e:
            pass # no obsolete data - fd#17528
        return ""

    def _get_updated(self, pkg):
        try:
            pkgs = self.yumbase.rpmdb.searchNevra(name=pkg.name, arch=pkg.arch)
        except Exception, e:
            self.error(ERROR_INTERNAL_ERROR, _format_str(traceback.format_exc()))
        if pkgs:
            return self._pkg_to_id(pkgs[0])
        else:
            return ""

    def _get_update_metadata(self):
        if not self._updateMetadata:
            self._updateMetadata = UpdateMetadata()
            for repo in self.yumbase.repos.listEnabled():
                try:
                    self._updateMetadata.add(repo)
                except Exception, e:
                    pass # No updateinfo.xml.gz in repo
        return self._updateMetadata

    _updateMetadata = None
    updateMetadata = property(fget=_get_update_metadata)

    def _get_update_extras(self, pkg):
        md = self.updateMetadata
        notice = md.get_notice((pkg.name, pkg.version, pkg.release))
        urls = {'bugzilla':[], 'cve' : [], 'vendor': []}
        if notice:
            # Update Details
            desc = notice['description']
            if desc:
                desc = desc.replace("\t", " ")

            # Update References (Bugzilla, CVE ...)
            refs = notice['references']
            if refs:
                for ref in refs:
                    typ = ref['type']
                    href = ref['href']
                    title = ref['title'] or ""

                    # Description can sometimes have ';' in them, and we use that as the delimiter
                    title = title.replace(";", ", ")

                    if href:
                        if typ in ('bugzilla', 'cve'):
                            urls[typ].append("%s;%s" % (href, title))
                        else:
                            urls['vendor'].append("%s;%s" % (href, title))

            # add link to bohdi if available
            if notice['update_id']:
                href = "https://admin.fedoraproject.org/updates/%s" % notice['update_id']
                title = "%s Update %s" % (notice['release'], notice['update_id'])
                urls['vendor'].append("%s;%s" % (href, title))

            # other interesting data:
            changelog = ''
            state = notice['status'] or ''
            issued = notice['issued'] or ''
            updated = notice['updated'] or ''

            # Reboot flag
            if notice.get_metadata().has_key('reboot_suggested') and notice['reboot_suggested']:
                reboot = 'system'
            else:
                reboot = 'none'
            return _format_str(desc), urls, reboot, changelog, state, issued, updated
        else:
            return "", urls, "none", '', '', '', ''

    def get_update_detail(self, package_ids):
        '''
        Implement the {backend}-get-update_detail functionality
        '''
        try:
            self._check_init()
        except PkError, e:
            self.error(e.code, e.details, exit=False)
            return
        self.yumbase.conf.cache = 0 # Allow new files
        self.allow_cancel(True)
        self.percentage(None)
        self.status(STATUS_INFO)
        for package in package_ids:
            pkg, inst = self._findPackage(package)
            update = self._get_updated(pkg)
            obsolete = self._get_obsoleted(pkg.name)
            desc, urls, reboot, changelog, state, issued, updated = self._get_update_extras(pkg)
            cve_url = _format_list(urls['cve'])
            bz_url = _format_list(urls['bugzilla'])
            vendor_url = _format_list(urls['vendor'])
            self.update_detail(package, update, obsolete, vendor_url, bz_url, cve_url, reboot, desc, changelog, state, issued, updated)

    def repo_set_data(self, repoid, parameter, value):
        '''
        Implement the {backend}-repo-set-data functionality
        '''
        try:
            self._check_init()
        except PkError, e:
            self.error(e.code, e.details, exit=False)
            return
        self.yumbase.conf.cache = 0 # Allow new files
        # Get the repo
        try:
            repo = self.yumbase.repos.getRepo(repoid)
        except Exception, e:
            self.error(ERROR_INTERNAL_ERROR, _format_str(traceback.format_exc()))
        if repo:
            repo.cfg.set(repoid, parameter, value)
            try:
                repo.cfg.write(file(repo.repofile, 'w'))
            except IOError, e:
                self.error(ERROR_CANNOT_WRITE_REPO_CONFIG, _to_unicode(e))
        else:
            self.error(ERROR_REPO_NOT_FOUND, 'repo %s not found' % repoid)

    def install_signature(self, sigtype, key_id, package):
        self._check_init(repo_setup=False)
        self.yumbase.conf.cache = 0 # Allow new files
        self.allow_cancel(True)
        self.percentage(None)
        self.status(STATUS_INFO)
        if package.startswith(';;;'): #This is a repo signature
            repoid = package.split(';')[-1]
            repo = self.yumbase.repos.getRepo(repoid)
            if repo:
                try:
                    self.yumbase.repos.doSetup(thisrepo=repoid)
                    self.yumbase.getKeyForRepo(repo, callback = lambda x: True)
                except yum.Errors.YumBaseError, e:
                    self.error(ERROR_UNKNOWN, "cannot install signature: %s" % str(e))
                except Exception, e:
                    self.error(ERROR_GPG_FAILURE, "Error importing GPG Key for the %s repository: %s" % (repo, str(e)))
        else: # This is a package signature
            pkg, inst = self._findPackage(package)
            if pkg:
                try:
                    self.yumbase.getKeyForPackage(pkg, askcb = lambda x, y, z: True)
                except yum.Errors.YumBaseError, e:
                    self.error(ERROR_UNKNOWN, "cannot install signature: %s" % str(e))
                except Exception, e:
                    self.error(ERROR_INTERNAL_ERROR, _format_str(traceback.format_exc()))
                except:
                    self.error(ERROR_GPG_FAILURE, "Error importing GPG Key for %s" % pkg)


    def _check_init(self, lazy_cache=False, repo_setup=True):
        '''Just does the caching tweaks'''

        # we are working offline
        if not self.has_network:
            for repo in self.yumbase.repos.listEnabled():
                repo.metadata_expire = -1  # never refresh
            self.yumbase.conf.cache = 1

        # we don't care about freshest data
        elif lazy_cache:
            for repo in self.yumbase.repos.listEnabled():
                repo.metadata_expire = 60 * 60 * 24  # 24 hours
                repo.mdpolicy = "group:all"

        # default
        else:
            for repo in self.yumbase.repos.listEnabled():
                repo.metadata_expire = 60 * 60 * 1.5 # 1.5 hours, the default
                repo.mdpolicy = "group:primary"

        # make sure repos are set up
        if repo_setup:
            try:
                self.yumbase.repos.doSetup()
            except yum.Errors.RepoError, e:
<<<<<<< HEAD
                self.error(ERROR_NO_CACHE, _to_unicode(e))
            except exceptions.IOError, e:
                self.error(ERROR_NO_SPACE_ON_DEVICE, _to_unicode(e))
=======
                raise PkError(ERROR_NO_CACHE, _to_unicode(e))
            except exceptions.IOError, e:
                raise PkError(ERROR_NO_SPACE_ON_DEVICE, _to_unicode(e))
>>>>>>> f3196eff
            except Exception, e:
                raise PkError(ERROR_INTERNAL_ERROR, _format_str(traceback.format_exc()))

    def _refresh_yum_cache(self):
        self.status(STATUS_REFRESH_CACHE)
        old_cache_setting = self.yumbase.conf.cache
        self.yumbase.conf.cache = 0
        try:
            self.yumbase.repos.setCache(0)
        except Exception, e:
            raise PkError(ERROR_INTERNAL_ERROR, _format_str(traceback.format_exc()))

        try:
            self.yumbase.repos.populateSack(mdtype='metadata', cacheonly=1)
            self.yumbase.repos.populateSack(mdtype='filelists', cacheonly=1)
            self.yumbase.repos.populateSack(mdtype='otherdata', cacheonly=1)
        except yum.Errors.RepoError, e:
<<<<<<< HEAD
            self.error(ERROR_REPO_NOT_AVAILABLE, _to_unicode(e))
        except exceptions.IOError, e:
            self.error(ERROR_NO_SPACE_ON_DEVICE, _to_unicode(e))
=======
            raise PkError(ERROR_REPO_NOT_AVAILABLE, _to_unicode(e))
        except exceptions.IOError, e:
            raise PkError(ERROR_NO_SPACE_ON_DEVICE, _to_unicode(e))
>>>>>>> f3196eff
        except Exception, e:
            raise PkError(ERROR_INTERNAL_ERROR, _format_str(traceback.format_exc()))

        self.yumbase.conf.cache = old_cache_setting
        try:
            self.yumbase.repos.setCache(old_cache_setting)
        except Exception, e:
            raise PkError(ERROR_INTERNAL_ERROR, _format_str(traceback.format_exc()))

    def _setup_yum(self):
        try:
            # setup Yum Config
            self.yumbase.doConfigSetup(errorlevel=-1, debuglevel=-1)
        except Exception, e:
            raise PkError(ERROR_INTERNAL_ERROR, _format_str(traceback.format_exc()))

        # set bandwidth throttle to 90%
        self.yumbase.conf.throttle = "90%"
        self.yumbase.rpmdb.auto_close = True
        self.dnlCallback = DownloadCallback(self, showNames=True)
        self.yumbase.repos.setProgressBar(self.dnlCallback)

class DownloadCallback(BaseMeter):
    """ Customized version of urlgrabber.progress.BaseMeter class """
    def __init__(self, base, showNames = False):
        BaseMeter.__init__(self)
        self.base = base
        self.percent_start = 0
        self.saved_pkgs = None
        self.number_packages = 0
        self.download_package_number = 0

    def setPackages(self, new_pkgs, percent_start, percent_length):
        self.saved_pkgs = new_pkgs
        self.number_packages = float(len(self.saved_pkgs))
        self.percent_start = percent_start

    def _getPackage(self, name):
        if self.saved_pkgs:
            for pkg in self.saved_pkgs:
                if isinstance(pkg, YumLocalPackage):
                    rpmfn = pkg.localPkg
                else:
                    rpmfn = os.path.basename(pkg.remote_path) # get the rpm filename of the package
                if rpmfn == name:
                    return pkg
        return None

    def update(self, amount_read, now=None):
        BaseMeter.update(self, amount_read, now)

    def _do_start(self, now=None):
        name = self._getName()
        self.updateProgress(name, 0.0, "", "")

    def _do_update(self, amount_read, now=None):

        fread = format_number(amount_read)
        name = self._getName()
        if self.size is None:
            # Elapsed time
            etime = self.re.elapsed_time()
            frac = 0.0
            self.updateProgress(name, frac, fread, '')
        else:
            # Remaining time
            rtime = self.re.remaining_time()
            frac = self.re.fraction_read()
            self.updateProgress(name, frac, fread, '')

    def _do_end(self, amount_read, now=None):

        total_size = format_number(amount_read)
        name = self._getName()
        self.updateProgress(name, 1.0, total_size, '')

    def _getName(self):
        '''
        Get the name of the package being downloaded
        '''
        return self.basename

    def updateProgress(self, name, frac, fread, ftime):
        '''
         Update the progressbar (Overload in child class)
        @param name: filename
        @param frac: Progress fracment (0 -> 1)
        @param fread: formated string containing BytesRead
        @param ftime: formated string containing remaining or elapsed time
        '''

        val = int(frac*100)

        # new package
        if val == 0:
            pkg = self._getPackage(name)
            if pkg: # show package to download
                self.base._show_package(pkg, INFO_DOWNLOADING)
            else:
                for key in MetaDataMap.keys():
                    if key in name:
                        typ = MetaDataMap[key]
                        self.base.status(typ)
                        break

        # set sub-percentage
        self.base.sub_percentage(val)

        # refine percentage with subpercentage
        pct_start = StatusPercentageMap[STATUS_DOWNLOAD]
        pct_end = StatusPercentageMap[STATUS_SIG_CHECK]

        if self.number_packages > 0:
            div = (pct_end - pct_start) / self.number_packages
            pct = pct_start + (div * self.download_package_number) + ((div / 100.0) * val)
            self.base.percentage(pct)

        # keep track of how many we downloaded
        if val == 100:
            self.download_package_number += 1

class PackageKitCallback(RPMBaseCallback):
    def __init__(self, base):
        RPMBaseCallback.__init__(self)
        self.base = base
        self.curpkg = None
        self.percent_start = 0
        self.percent_length = 0

        # this isn't defined in yum as it's only used in the rollback plugin
        TS_REPACKAGING = 'repackaging'

        # Map yum transactions with pk info enums
        self.info_actions = { TS_UPDATE : INFO_UPDATING,
                        TS_ERASE: INFO_REMOVING,
                        TS_INSTALL: INFO_INSTALLING,
                        TS_TRUEINSTALL : INFO_INSTALLING,
                        TS_OBSOLETED: INFO_OBSOLETING,
                        TS_OBSOLETING: INFO_INSTALLING,
                        TS_UPDATED: INFO_CLEANUP}

        # Map yum transactions with pk state enums
        self.state_actions = { TS_UPDATE : STATUS_UPDATE,
                        TS_ERASE: STATUS_REMOVE,
                        TS_INSTALL: STATUS_INSTALL,
                        TS_TRUEINSTALL : STATUS_INSTALL,
                        TS_OBSOLETED: STATUS_OBSOLETE,
                        TS_OBSOLETING: STATUS_INSTALL,
                        TS_UPDATED: STATUS_CLEANUP,
                        TS_REPACKAGING: STATUS_REPACKAGING}

    def _showName(self, status):
        # curpkg is a yum package object or simple string of the package name
        if type(self.curpkg) in types.StringTypes:
            package_id = self.base.get_package_id(self.curpkg, '', '', '')
            # we don't know the summary text
            self.base.package(package_id, status, "")
        else:
            pkgver = _get_package_ver(self.curpkg)
            package_id = self.base.get_package_id(self.curpkg.name, pkgver, self.curpkg.arch, self.curpkg.repo)
            self.base.package(package_id, status, self.curpkg.summary)

    def event(self, package, action, te_current, te_total, ts_current, ts_total):

        if str(package) != str(self.curpkg):
            self.curpkg = package
            try:
                self.base.status(self.state_actions[action])
                self._showName(self.info_actions[action])
            except exceptions.KeyError, e:
                self.base.message(MESSAGE_BACKEND_ERROR, "The constant '%s' was unknown, please report. details: %s" % (action, _to_unicode(e)))

        # do subpercentage
        val = (te_current*100L)/te_total
        self.base.sub_percentage(val)

        # find out the offset
        pct_start = StatusPercentageMap[STATUS_INSTALL]

        # do percentage
        div = (100 - pct_start) / ts_total
        pct = div * (ts_current - 1) + pct_start + ((div / 100.0) * val)
        self.base.percentage(pct)

    def errorlog(self, msg):
        # grrrrrrrr
        pass

class ProcessTransPackageKitCallback:
    def __init__(self, base):
        self.base = base

    def event(self, state, data=None):

        if state == PT_DOWNLOAD:        # Start Downloading
            self.base.allow_cancel(True)
            pct_start = StatusPercentageMap[STATUS_DOWNLOAD]
            self.base.percentage(pct_start)
            self.base.status(STATUS_DOWNLOAD)
        elif state == PT_DOWNLOAD_PKGS:   # Packages to download
            self.base.dnlCallback.setPackages(data, 10, 30)
        elif state == PT_GPGCHECK:
            pct_start = StatusPercentageMap[STATUS_SIG_CHECK]
            self.base.percentage(pct_start)
            self.base.status(STATUS_SIG_CHECK)
        elif state == PT_TEST_TRANS:
            pct_start = StatusPercentageMap[STATUS_TEST_COMMIT]
            self.base.allow_cancel(False)
            self.base.percentage(pct_start)
            self.base.status(STATUS_TEST_COMMIT)
        elif state == PT_TRANSACTION:
            pct_start = StatusPercentageMap[STATUS_INSTALL]
            self.base.allow_cancel(False)
            self.base.percentage(pct_start)

class DepSolveCallback(object):

    # takes a PackageKitBackend so we can call StatusChanged on it.
    # That's kind of hurky.
    def __init__(self, backend):
        self.started = False
        self.backend = backend

    def start(self):
        if not self.started:
            self.backend.status(STATUS_DEP_RESOLVE)
            pct_start = StatusPercentageMap[STATUS_DEP_RESOLVE]
            self.backend.percentage(pct_start)

    # Be lazy and not define the others explicitly
    def _do_nothing(self, *args, **kwargs):
        pass

    def __getattr__(self, x):
        return self._do_nothing

class PackageKitYumBase(yum.YumBase):
    """
    Subclass of YumBase.  Needed so we can overload _checkSignatures
    and nab the gpg sig data
    """

    def __init__(self, backend):
        yum.YumBase.__init__(self)
        self.missingGPGKey = None
        self.dsCallback = DepSolveCallback(backend)
        self.backend = backend
        # Setup Repo GPG support callbacks
        self.repos.confirm_func = self._repo_gpg_confirm
        self.repos.gpg_import_func = self._repo_gpg_import

    def _repo_gpg_confirm(self, keyData):
        """ Confirm Repo GPG signature import """
        if not keyData:
            self.backend.error(ERROR_BAD_GPG_SIGNATURE,
                       "GPG key not imported, and no GPG information was found.")
        repo = keyData['repo']
        fingerprint = keyData['fingerprint']()
        hex_fingerprint = "%02x" * len(fingerprint) % tuple(map(ord, fingerprint))
        # Borrowed from http://mail.python.org/pipermail/python-list/2000-September/053490.html

        self.backend.repo_signature_required(";;;%s" % repo.id,
                                     repo.id,
                                     keyData['keyurl'].replace("file://", ""),
                                     keyData['userid'],
                                     keyData['hexkeyid'],
                                     hex_fingerprint,
                                     time.ctime(keyData['timestamp']),
                                     'gpg')
        self.backend.error(ERROR_GPG_FAILURE, "GPG key %s required" % keyData['hexkeyid'])

    def _repo_gpg_import(self, repo, confirm):
        """ Repo GPG signature importer"""
        self.getKeyForRepo(repo, callback=confirm)

    def _checkSignatures(self, pkgs, callback):
        ''' The the signatures of the downloaded packages '''
        # This can be overloaded by a subclass.

        for po in pkgs:
            result, errmsg = self.sigCheckPkg(po)
            if result == 0:
                # verified ok, or verify not required
                continue
            elif result == 1:
                # verify failed but installation of the correct GPG key might help
                self.getKeyForPackage(po, fullaskcb=self._fullAskForGPGKeyImport)
            else:
                # fatal GPG verification error
                raise yum.Errors.YumGPGCheckError, errmsg
        return 0

    def _fullAskForGPGKeyImport(self, data):
        self.missingGPGKey = data

        raise GPGKeyNotImported()

    def _askForGPGKeyImport(self, po, userid, hexkeyid):
        '''
        Ask for GPGKeyImport
        '''
        # TODO: Add code here to send the RepoSignatureRequired signal
        return False

def main():
    backend = PackageKitYumBackend('', lock=True)
    backend.dispatcher(sys.argv[1:])

if __name__ == "__main__":
    main()<|MERGE_RESOLUTION|>--- conflicted
+++ resolved
@@ -431,15 +431,9 @@
             ygl = self.yumbase.doPackageLists(pkgnarrow='recent')
             pkgs.extend(ygl.recent)
         except yum.Errors.RepoError, e:
-<<<<<<< HEAD
-            self.error(ERROR_REPO_NOT_AVAILABLE, _to_unicode(e))
-        except exceptions.IOError, e:
-            self.error(ERROR_NO_SPACE_ON_DEVICE, _to_unicode(e))
-=======
             raise PkError(ERROR_REPO_NOT_AVAILABLE, _to_unicode(e))
         except exceptions.IOError, e:
             raise PkError(ERROR_NO_SPACE_ON_DEVICE, _to_unicode(e))
->>>>>>> f3196eff
         except Exception, e:
             raise PkError(ERROR_INTERNAL_ERROR, _format_str(traceback.format_exc()))
         else:
@@ -2417,15 +2411,9 @@
             try:
                 self.yumbase.repos.doSetup()
             except yum.Errors.RepoError, e:
-<<<<<<< HEAD
-                self.error(ERROR_NO_CACHE, _to_unicode(e))
-            except exceptions.IOError, e:
-                self.error(ERROR_NO_SPACE_ON_DEVICE, _to_unicode(e))
-=======
                 raise PkError(ERROR_NO_CACHE, _to_unicode(e))
             except exceptions.IOError, e:
                 raise PkError(ERROR_NO_SPACE_ON_DEVICE, _to_unicode(e))
->>>>>>> f3196eff
             except Exception, e:
                 raise PkError(ERROR_INTERNAL_ERROR, _format_str(traceback.format_exc()))
 
@@ -2443,15 +2431,9 @@
             self.yumbase.repos.populateSack(mdtype='filelists', cacheonly=1)
             self.yumbase.repos.populateSack(mdtype='otherdata', cacheonly=1)
         except yum.Errors.RepoError, e:
-<<<<<<< HEAD
-            self.error(ERROR_REPO_NOT_AVAILABLE, _to_unicode(e))
-        except exceptions.IOError, e:
-            self.error(ERROR_NO_SPACE_ON_DEVICE, _to_unicode(e))
-=======
             raise PkError(ERROR_REPO_NOT_AVAILABLE, _to_unicode(e))
         except exceptions.IOError, e:
             raise PkError(ERROR_NO_SPACE_ON_DEVICE, _to_unicode(e))
->>>>>>> f3196eff
         except Exception, e:
             raise PkError(ERROR_INTERNAL_ERROR, _format_str(traceback.format_exc()))
 
