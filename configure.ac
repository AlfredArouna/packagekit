AC_PREREQ(2.52)

<<<<<<< HEAD
AC_INIT(PackageKit, 0.4.2)
=======
AC_INIT(PackageKit, 0.4.5)
>>>>>>> f3196eff
AC_CONFIG_SRCDIR(src)
AM_INIT_AUTOMAKE(AC_PACKAGE_NAME, AC_PACKAGE_VERSION)
AM_CONFIG_HEADER(config.h)
AC_CONFIG_MACRO_DIR([m4])

# Should we enable extra stuff automatically?
# set no for release builds, yes for development builds
DEVELOPMENT_RELEASE=yes

# libtool versioning - this applies to libpackagekit
#
# See http://sources.redhat.com/autobook/autobook/autobook_91.html#SEC91 for details
#
# increment;
# CURRENT	If the API or ABI interface has changed (reset REVISION to 0)
# REVISION	If the API and ABI remains the same, but bugs are fixed.
# AGE		If libpackagekit can be linked into executables which can be
# 		built with previous versions of this library. Don't use.
LT_CURRENT=11
<<<<<<< HEAD
LT_REVISION=1
=======
LT_REVISION=3
>>>>>>> f3196eff
LT_AGE=0
AC_SUBST(LT_CURRENT)
AC_SUBST(LT_REVISION)
AC_SUBST(LT_AGE)

AC_PROG_CC
AC_PROG_CXX
AC_PROG_INSTALL
AC_ISC_POSIX
AC_HEADER_STDC
AC_PROG_LIBTOOL
AM_PROG_CC_C_O

# Internationalisation
IT_PROG_INTLTOOL([0.35.0])
GETTEXT_PACKAGE=PackageKit
AC_SUBST([GETTEXT_PACKAGE])
AM_GLIB_GNU_GETTEXT
AC_DEFINE_UNQUOTED([GETTEXT_PACKAGE],["$GETTEXT_PACKAGE"],[gettext domain])

# set up gtk-doc
GTK_DOC_CHECK(1.9)

AC_PATH_PROG(GLIB_GENMARSHAL, glib-genmarshal)

AM_PATH_PYTHON
PYTHON_PACKAGE_DIR=${pythondir}/packagekit
AC_SUBST(PYTHON_PACKAGE_DIR)


dnl ---------------------------------------------------------------------------
dnl - Extra verbose warning switches
dnl ---------------------------------------------------------------------------
CPPFLAGS="$CPPFLAGS -DG_DISABLE_SINGLE_INCLUDES -DGTK_DISABLE_SINGLE_INCLUDES"
CPPFLAGS="$CPPFLAGS -DG_DISABLE_DEPRECATED -DGTK_DISABLE_DEPRECATED -DGDK_DISABLE_DEPRECATED"
CPPFLAGS="$CPPFLAGS -DGDK_MULTIHEAD_SAFE -DGTK_MULTIHEAD_SAFE"

if test "$GCC" = "yes"; then
	# work both in C and C++
	WARNINGFLAGS_CPP="$WARNINGFLAGS_CPP -Wall"
	WARNINGFLAGS_CPP="$WARNINGFLAGS_CPP -Werror"
	WARNINGFLAGS_CPP="$WARNINGFLAGS_CPP -Wcast-align -Wno-uninitialized"
	WARNINGFLAGS_CPP="$WARNINGFLAGS_CPP -Wmissing-declarations"
	WARNINGFLAGS_CPP="$WARNINGFLAGS_CPP -Wredundant-decls"
	WARNINGFLAGS_CPP="$WARNINGFLAGS_CPP -Wmissing-noreturn"
	WARNINGFLAGS_CPP="$WARNINGFLAGS_CPP -Wpointer-arith"
	WARNINGFLAGS_CPP="$WARNINGFLAGS_CPP -Wcast-align"
	WARNINGFLAGS_CPP="$WARNINGFLAGS_CPP -Wwrite-strings"
	WARNINGFLAGS_CPP="$WARNINGFLAGS_CPP -Winit-self"
	WARNINGFLAGS_CPP="$WARNINGFLAGS_CPP -Wreturn-type"
	WARNINGFLAGS_CPP="$WARNINGFLAGS_CPP -Wformat-nonliteral"
	WARNINGFLAGS_CPP="$WARNINGFLAGS_CPP -Wformat-security"
	WARNINGFLAGS_CPP="$WARNINGFLAGS_CPP -Wmissing-include-dirs"
	WARNINGFLAGS_CPP="$WARNINGFLAGS_CPP -Wmissing-format-attribute"
	WARNINGFLAGS_CPP="$WARNINGFLAGS_CPP -Wclobbered"
	WARNINGFLAGS_CPP="$WARNINGFLAGS_CPP -Wempty-body"
	WARNINGFLAGS_CPP="$WARNINGFLAGS_CPP -Wignored-qualifiers"
	WARNINGFLAGS_CPP="$WARNINGFLAGS_CPP -Wsign-compare"
	WARNINGFLAGS_CPP="$WARNINGFLAGS_CPP -Wtype-limits"
	WARNINGFLAGS_CPP="$WARNINGFLAGS_CPP -Wuninitialized"

	# work only in C
	WARNINGFLAGS_C="$WARNINGFLAGS_CPP"
	WARNINGFLAGS_C="$WARNINGFLAGS_C -Waggregate-return"
	WARNINGFLAGS_C="$WARNINGFLAGS_C -Wdeclaration-after-statement"
	WARNINGFLAGS_C="$WARNINGFLAGS_C -Wshadow"
	WARNINGFLAGS_C="$WARNINGFLAGS_C -Wno-strict-aliasing"
	WARNINGFLAGS_C="$WARNINGFLAGS_C -Winline"
	WARNINGFLAGS_C="$WARNINGFLAGS_C -Wmissing-parameter-type"
	WARNINGFLAGS_C="$WARNINGFLAGS_C -Woverride-init"
else
	WARNINGFLAGS_C=""
	WARNINGFLAGS_CPP=""
fi
AC_SUBST(WARNINGFLAGS_C)
AC_SUBST(WARNINGFLAGS_CPP)

dnl ---------------------------------------------------------------------------
dnl - gettext stuff
dnl ---------------------------------------------------------------------------
GETTEXT_PACKAGE=PackageKit
AC_SUBST(GETTEXT_PACKAGE)
AC_DEFINE_UNQUOTED(GETTEXT_PACKAGE, "$GETTEXT_PACKAGE", [Name of default gettext domain])

AM_GLIB_GNU_GETTEXT

dnl ---------------------------------------------------------------------------
dnl - Library dependencies
dnl ---------------------------------------------------------------------------
GLIB_REQUIRED=2.14.0
GIO_REQUIRED=2.16.1
DBUS_REQUIRED=1.1.1
DBUS_GLIB_REQUIRED=0.74
LIBNM_GLIB_REQUIRED=0.6.4
POLKIT_DBUS_REQUIRED=0.8
POLKIT_GRANT_REQUIRED=0.8
QTCORE_REQUIRED=4.4.0
QTDBUS_REQUIRED=4.4.0
QTGUI_REQUIRED=4.4.0
QTSQL_REQUIRED=4.4.0

dnl ---------------------------------------------------------------------------
dnl - Make above strings available for packaging files (e.g. rpm spec files)
dnl ---------------------------------------------------------------------------
AC_SUBST(GLIB_REQUIRED)
AC_SUBST(DBUS_REQUIRED)
AC_SUBST(DBUS_GLIB_REQUIRED)

dnl ---------------------------------------------------------------------------
dnl - Check library dependencies
dnl ---------------------------------------------------------------------------
PKG_CHECK_MODULES(GLIB, glib-2.0 >= $GLIB_REQUIRED gobject-2.0)
AC_SUBST(GLIB_CFLAGS)
AC_SUBST(GLIB_LIBS)

PKG_CHECK_MODULES(GMODULE, gmodule-2.0)
AC_SUBST(GMODULE_CFLAGS)
AC_SUBST(GMODULE_LIBS)

PKG_CHECK_MODULES(SQLITE, sqlite3)
AC_SUBST(SQLITE_CFLAGS)
AC_SUBST(SQLITE_LIBS)

PKG_CHECK_MODULES(DBUS, \
 dbus-glib-1 >= $DBUS_GLIB_REQUIRED \
 dbus-1 >= $DBUS_REQUIRED \
 gthread-2.0)
AC_SUBST(DBUS_CFLAGS)
AC_SUBST(DBUS_LIBS)

dnl ---------------------------------------------------------------------------
dnl - Build PackageKit-Qt
dnl ---------------------------------------------------------------------------
AC_ARG_ENABLE(qt, AS_HELP_STRING([--enable-qt],[Build PackageKit-Qt]),
	      enable_qt=$enableval,enable_qt=yes)
if test x$enable_qt = xyes; then
	PKG_CHECK_MODULES(QTCORE, QtCore >= $QTCORE_REQUIRED)
	AC_SUBST(QTCORE_CFLAGS)
	AC_SUBST(QTCORE_LIBS)

	PKG_CHECK_MODULES(QTDBUS, QtDBus >= $QTDBUS_REQUIRED)
	AC_SUBST(QTDBUS_CFLAGS)
	AC_SUBST(QTDBUS_LIBS)

	PKG_CHECK_MODULES(QTGUI, QtGui >= $QTGUI_REQUIRED)
	AC_SUBST(QTGUI_CFLAGS)
	AC_SUBST(QTGUI_LIBS)


	PKG_CHECK_MODULES(QTSQL, QtSql >= $QTSQL_REQUIRED)
	AC_SUBST(QTSQL_CFLAGS)
	AC_SUBST(QTSQL_LIBS)

	PKG_CHECK_MODULES(CPPUNIT, cppunit)
	AC_SUBST(CPPUNIT_CFLAGS)
	AC_SUBST(CPPUNIT_LIBS)
	build_qt=yes
else
	build_qt=no
fi
AM_CONDITIONAL(PK_BUILD_QT, test $build_qt = "yes")

dnl ---------------------------------------------------------------------------
dnl - Build packageKit-sharp
dnl ---------------------------------------------------------------------------
AC_ARG_ENABLE(managed, AC_HELP_STRING([--enable-managed],[Build PackageKit-Sharp]),
	      enable_managed=$enableval,enable_managed=false)
if test x$enable_managed = xyes; then
	PKG_CHECK_MODULES(GLIBSHARP, glib-sharp-2.0)
	AC_SUBST(GLIBSHARP_CFLAGS)
	AC_SUBST(GLIBSHARP_LIBS)

	AC_PATH_PROG(MCS, mcs)
	CS="C#"
	if test ! -x "$MCS"; then
		AC_PATH_PROG(MCS, gmcs)
		if test ! -x "$MCS"; then
			AC_MSG_ERROR([No $CS compiler found])
		fi
	fi

	build_managed=yes
else
	build_managed=no
fi
AM_CONDITIONAL(PK_BUILD_MANAGED, test $build_managed = "yes")

dnl ---------------------------------------------------------------------------
dnl - libarchive
dnl ---------------------------------------------------------------------------
AC_CHECK_HEADERS(archive.h,
		 HAVE_ARCHIVE_H="yes",
		 HAVE_ARCHIVE_H="no")
if test "x$HAVE_ARCHIVE_H" = "xyes"; then
		AC_DEFINE(HAVE_ARCHIVE_H)
		ARCHIVE_LIBS=-larchive
		AC_SUBST(ARCHIVE_LIBS)
else
		AC_MSG_WARN([Cannot find archive.h. Service packs cannot be created or checked.])
fi
AM_CONDITIONAL(HAVE_ARCHIVE_H, test x$HAVE_ARCHIVE_H = xyes)

dnl ---------------------------------------------------------------------------
dnl - xsltproc
dnl ---------------------------------------------------------------------------
AC_PATH_PROG([XSLTPROC], [xsltproc])

dnl ---------------------------------------------------------------------------
dnl - moc (for packagekit-qt)
dnl ---------------------------------------------------------------------------
AC_PATH_PROG([MOC], [moc-qt4])

dnl ---------------------------------------------------------------------------
dnl - Is GIO available?
dnl ---------------------------------------------------------------------------
PKG_CHECK_MODULES(GIO, gio-2.0 >= $GIO_REQUIRED gio-unix-2.0 >= $GIO_REQUIRED, PK_BUILD_GIO="yes", PK_BUILD_GIO="no")
if test "x$PK_BUILD_GIO" = "xyes"; then
	with_gio="yes"
	AC_DEFINE(PK_BUILD_GIO, 1, [define if GIO is installed])
else
	with_gio="no"
	PK_BUILD_GIO=no
fi

AM_CONDITIONAL(PK_BUILD_GIO, test x$PK_BUILD_GIO = xyes)
AC_SUBST(GIO_CFLAGS)
AC_SUBST(GIO_LIBS)

dnl ---------------------------------------------------------------------------
dnl - Is NetworkManager available?
dnl ---------------------------------------------------------------------------
PKG_CHECK_MODULES(LIBNM, libnm_glib >= $LIBNM_GLIB_REQUIRED, PK_BUILD_NETWORKMANAGER="yes", PK_BUILD_NETWORKMANAGER="no")
if test "x$PK_BUILD_NETWORKMANAGER" = "xyes"; then
	with_networking_stack="NetworkManager"
	AC_DEFINE(PK_BUILD_NETWORKMANAGER, 1, [define if NetworkManager is installed])
else
	with_networking_stack="dummy"
	PK_BUILD_NETWORKMANAGER=no
fi

AM_CONDITIONAL(PK_BUILD_NETWORKMANAGER, test x$PK_BUILD_NETWORKMANAGER = xyes)
AC_SUBST(LIBNM_CFLAGS)
AC_SUBST(LIBNM_LIBS)

dnl ---------------------------------------------------------------------------
dnl - Is docbook2man available?
dnl ---------------------------------------------------------------------------
AC_PATH_PROG(DOCBOOK2MAN, docbook2man, no)
if test "$DOCBOOK2MAN" = "no" ; then
	AC_MSG_WARN([docbook2man not found, will not be able to build man documentation])
	fi
AM_CONDITIONAL(HAVE_DOCBOOK2MAN, [test "$DOCBOOK2MAN" != "no"])

dnl ---------------------------------------------------------------------------
dnl - Make paths available for source files
dnl ---------------------------------------------------------------------------
AC_SUBST(SYSCONFDIR, $sysconfdir)
AC_SUBST(LIBDIR, $libdir)
AC_SUBST(LIBEXECDIR, $libexecdir)
AC_SUBST(DATADIR, $datadir)
AC_SUBST(BINDIR, $bindir)
AC_SUBST(SBINDIR, $sbindir)
AC_SUBST(LOCALSTATEDIR, $localstatedir)

AC_ARG_WITH([packagekit_user],
	    AS_HELP_STRING([--with-packagekit-user=<user>],
			   [User for running the PackageKit daemon (root)]))
if test -z "$with_packagekit_user" ; then
	PACKAGEKIT_USER=root
else
	PACKAGEKIT_USER=$with_packagekit_user
fi
AC_SUBST(PACKAGEKIT_USER)
AC_DEFINE_UNQUOTED(PACKAGEKIT_USER,"$PACKAGEKIT_USER", [User for running the PackageKit daemon])

AC_ARG_WITH([backend_user],
	    AS_HELP_STRING([--with-backend-user=<user>],
			   [Alternative user for running the PackageKit backend]))
if test -z "$with_backend_user" ; then
	PK_BACKEND_USER=$PACKAGEKIT_USER
else
	PK_BACKEND_USER=$with_backend_user
fi
AC_SUBST(PK_BACKEND_USER)
AC_DEFINE_UNQUOTED(PK_BACKEND_USER,"$PK_BACKEND_USER", [Alternative user for running the PackageKit backend])

dnl ---------------------------------------------------------------------------
dnl - Build self tests
dnl ---------------------------------------------------------------------------
AC_ARG_ENABLE(tests, AS_HELP_STRING([--enable-tests],[enable unit test code]),
	      enable_tests=$enableval,enable_tests=$DEVELOPMENT_RELEASE)
AM_CONDITIONAL(EGG_BUILD_TESTS, test x$enable_tests = xyes)
if test x$enable_tests = xyes; then
	AC_DEFINE(EGG_BUILD_TESTS,1,[Build test code])
fi

dnl ---------------------------------------------------------------------------
dnl - Display DAEMON messages?
dnl ---------------------------------------------------------------------------
AC_ARG_ENABLE(developer, AS_HELP_STRING([--enable-developer],[enable daemon debug messages]),
	      enable_developer=$enableval,enable_developer=$DEVELOPMENT_RELEASE)
AM_CONDITIONAL(PK_IS_DEVELOPER, test x$enable_developer = xyes)
if test x$enable_developer = xyes; then
	AC_DEFINE(PK_IS_DEVELOPER,1,[Build developer code])
fi

dnl ---------------------------------------------------------------------------
dnl - Able to run from a checkout?
dnl ---------------------------------------------------------------------------
AC_ARG_ENABLE(local, AS_HELP_STRING([--enable-local],[enable running in local checkout]),
	      enable_local=$enableval,enable_local=$DEVELOPMENT_RELEASE)
AM_CONDITIONAL(PK_BUILD_LOCAL, test x$enable_local = xyes)
if test x$enable_local = xyes; then
	AC_DEFINE(PK_BUILD_LOCAL,1,[Build local code])
fi

dnl ---------------------------------------------------------------------------
dnl - Able to build browser plugin
dnl ---------------------------------------------------------------------------
AC_ARG_ENABLE(browser_plugin, AS_HELP_STRING([--enable-browser-plugin],[Build browser plugin functionality]),
	      enable_browser_plugin=$enableval,enable_browser_plugin=yes)
if test x$enable_browser_plugin = xyes; then
	PKG_CHECK_MODULES(PK_BROWSER_PLUGIN, mozilla-plugin gio-unix-2.0 cairo pango gtk+-2.0 dbus-glib-1,
	                  build_browser_plugin=yes, build_browser_plugin=no)
	AC_SUBST(PK_BROWSER_PLUGIN_CFLAGS)
	AC_SUBST(PK_BROWSER_PLUGIN_LIBS)
	if test $build_browser_plugin = "yes"; then
		# Check if we have GdkAppLaunchContext (new in GTK+-2.14)

		packagekit_save_CPPFLAGS="$CPPFLAGS"
		packagekit_save_LDFLAGS="$LDFLAGS"

		CPPFLAGS="$CPPFLAGS $PK_BROWSER_PLUGIN_CFLAGS"
		LDFLAGS="$CPPFLAGS $PK_BROWSER_PLUGIN_LIBS"

		AC_CHECK_FUNCS(gdk_app_launch_context_new)
		AC_CHECK_HEADER(npfunctions.h, xulrunner_plugin_new=yes, xulrunner_plugin_new=no)

		CPPFLAGS="$packagekit_save_CPPFLAGS"
		LDFLAGS="$packagekit_save_LDFLAGS"

		# Are we specifying a different mozilla plugin directory?
		AC_ARG_WITH(mozilla-plugin-dir, [AC_HELP_STRING([--with-mozilla-plugin-dir=<dir>], [where to put the mozilla plugin])])
		if ! test -z "$with_mozilla_plugin_dir" ; then
			MOZILLA_PLUGIN_DIR="$with_mozilla_plugin_dir"
		else
			MOZILLA_PLUGIN_DIR="$LIBDIR/mozilla/plugins"
		fi
		AC_SUBST(MOZILLA_PLUGIN_DIR)
	fi
else
	build_browser_plugin=no
fi
AM_CONDITIONAL(PK_BUILD_BROWSER_PLUGIN, test $build_browser_plugin = "yes")
AM_CONDITIONAL(PK_XULRUNNER_PLUGIN_NEW, test $xulrunner_plugin_new = "yes")

dnl ---------------------------------------------------------------------------
dnl - Able to build gstreamer plugin
dnl ---------------------------------------------------------------------------
AC_ARG_ENABLE(gstreamer_plugin, AS_HELP_STRING([--enable-gstreamer-plugin],[Build gstreamer plugin functionality]),
	      enable_gstreamer_plugin=$enableval,enable_gstreamer_plugin=yes)
if test x$enable_gstreamer_plugin = xyes; then
	PKG_CHECK_MODULES(PK_GSTREAMER_PLUGIN, gstreamer-0.10 gstreamer-plugins-base-0.10 glib-2.0 dbus-glib-1,
	                  build_gstreamer_plugin=yes, build_gstreamer_plugin=no)
	AC_SUBST(PK_GSTREAMER_PLUGIN_CFLAGS)
	AC_SUBST(PK_GSTREAMER_PLUGIN_LIBS)
else
	build_gstreamer_plugin=no
fi
AM_CONDITIONAL(PK_BUILD_GSTREAMER_PLUGIN, test $build_gstreamer_plugin = "yes")

dnl ---------------------------------------------------------------------------
dnl - Able to build GTK module
dnl ---------------------------------------------------------------------------
AC_ARG_ENABLE(gtk_module, AS_HELP_STRING([--enable-gtk-module],[Build GTK module functionality]),
	      enable_gtk_module=$enableval,enable_gtk_module=yes)
if test x$enable_gtk_module = xyes; then
	PKG_CHECK_MODULES(PK_GTK_MODULE, gtk+-2.0 pangoft2 fontconfig dbus-glib-1,
	                  build_gtk_module=yes, build_gtk_module=no)
	AC_SUBST(PK_GTK_MODULE_CFLAGS)
	AC_SUBST(PK_GTK_MODULE_LIBS)
else
	build_gtk_module=no
fi
AM_CONDITIONAL(PK_BUILD_GTK_MODULE, test $build_gtk_module = "yes")

dnl ---------------------------------------------------------------------------
dnl - Able to build BASH command-not-found functionality
dnl ---------------------------------------------------------------------------
AC_ARG_ENABLE(command_not_found, AS_HELP_STRING([--enable-command-not-found],[Build BASH command-not-found functionality]),
	      build_command_not_found=$enableval,build_command_not_found=yes)
AM_CONDITIONAL(PK_BUILD_COMMAND_NOT_FOUND, test $build_command_not_found = "yes")

dnl ---------------------------------------------------------------------------
dnl - Build ruck (a rug-like interface for PackageKit)
dnl ---------------------------------------------------------------------------
AC_ARG_ENABLE(ruck, AS_HELP_STRING([--enable-ruck],[Build ruck client]),
	      build_ruck=$enableval,build_ruck=yes)
AM_CONDITIONAL(PK_BUILD_RUCK, test $build_ruck = "yes")

dnl ---------------------------------------------------------------------------
dnl - Other tests
dnl ---------------------------------------------------------------------------
AC_ARG_ENABLE(gcov, AS_HELP_STRING([--enable-gcov],[compile with coverage profiling instrumentation (gcc only)]),
	      enable_gcov=$enableval,enable_gcov=no)
AC_ARG_ENABLE(gprof, AS_HELP_STRING([--enable-gprof],[compile with gprof support (gcc only)]),
	      enable_gprof=$enableval,enable_gprof=no)

# backends
AC_ARG_ENABLE(alpm, AS_HELP_STRING([--enable-alpm],[use the ALPM backend]),enable_alpm=$enableval,enable_alpm=no)
AC_ARG_ENABLE(apt, AS_HELP_STRING([--enable-apt],[use the APT backend]),enable_apt=$enableval,enable_apt=no)
AC_ARG_ENABLE(aptcc, AS_HELP_STRING([--enable-aptcc],[use the APTcc backend]),enable_aptcc=$enableval,enable_aptcc=no)
AC_ARG_ENABLE(box, AS_HELP_STRING([--enable-box],[use the BOX backend]),enable_box=$enableval,enable_box=no)
AC_ARG_ENABLE(conary, AS_HELP_STRING([--enable-conary],[use the CONARY backend]),enable_conary=$enableval,enable_conary=no)
AC_ARG_ENABLE(dummy, AS_HELP_STRING([--enable-dummy],[use the dummy backend]),enable_dummy=$enableval,enable_dummy=yes)
AC_ARG_ENABLE(opkg, AS_HELP_STRING([--enable-opkg],[use the OPKG backend]),enable_opkg=$enableval,enable_opkg=no)
AC_ARG_ENABLE(pisi, AS_HELP_STRING([--enable-pisi],[use the PiSi backend]),enable_pisi=$enableval,enable_pisi=no)
AC_ARG_ENABLE(poldek, AS_HELP_STRING([--enable-poldek],[use the poldek backend]),enable_poldek=$enableval,enable_poldek=no)
AC_ARG_ENABLE(razor, AS_HELP_STRING([--enable-razor],[use the razor backend]),enable_razor=$enableval,enable_razor=no)
AC_ARG_ENABLE(smart, AS_HELP_STRING([--enable-smart],[use the SMART backend]),enable_smart=$enableval,enable_smart=no)
AC_ARG_ENABLE(urpmi, AS_HELP_STRING([--enable-urpmi],[use the URPMI backend]),enable_urpmi=$enableval,enable_urpmi=no)
AC_ARG_ENABLE(yum, AS_HELP_STRING([--enable-yum],[use the YUM backend]),enable_yum=$enableval,enable_yum=no)
AC_ARG_ENABLE(zypp, AS_HELP_STRING([--enable-zypp],[use the Zypp backend]),enable_zypp=$enableval,enable_zypp=no)

# export to Makefile.am's
AM_CONDITIONAL(BACKEND_TYPE_ALPM, [test x$enable_alpm = xyes])
AM_CONDITIONAL(BACKEND_TYPE_APT, [test x$enable_apt = xyes])
AM_CONDITIONAL(BACKEND_TYPE_APTCC, [test x$enable_aptcc = xyes])
AM_CONDITIONAL(BACKEND_TYPE_BOX, [test x$enable_box = xyes])
AM_CONDITIONAL(BACKEND_TYPE_CONARY, [test x$enable_conary = xyes])
AM_CONDITIONAL(BACKEND_TYPE_DUMMY, [test x$enable_dummy = xyes])
AM_CONDITIONAL(BACKEND_TYPE_OPKG, [test x$enable_opkg = xyes])
AM_CONDITIONAL(BACKEND_TYPE_PISI, [test x$enable_pisi = xyes])
AM_CONDITIONAL(BACKEND_TYPE_POLDEK, [test x$enable_poldek = xyes])
AM_CONDITIONAL(BACKEND_TYPE_RAZOR, [test x$enable_razor = xyes])
AM_CONDITIONAL(BACKEND_TYPE_SMART, [test x$enable_smart = xyes])
AM_CONDITIONAL(BACKEND_TYPE_URPMI, [test x$enable_urpmi = xyes])
AM_CONDITIONAL(BACKEND_TYPE_YUM, [test x$enable_yum = xyes])
AM_CONDITIONAL(BACKEND_TYPE_ZYPP, [test x$enable_zypp = xyes])

if test x$enable_gcov = xyes; then
	## so that config.h changes when you toggle gcov support
	AC_DEFINE_UNQUOTED(PK_BUILD_GCOV, 1, [Defined if gcov is enabled to force a rebuild due to config.h changing])

	AC_MSG_CHECKING([for gcc 3.3 version of gcov file format])
	have_gcc33_gcov=no
	AC_RUN_IFELSE( [AC_LANG_PROGRAM( , [[ if (__GNUC__ >=3 && __GNUC_MINOR__ >= 3) exit (0); else exit (1); ]])],
			have_gcc33_gcov=yes)
	if test x$have_gcc33_gcov = xyes ; then
		AC_DEFINE_UNQUOTED(PK_HAVE_GCC33_GCOV, 1, [Defined if we have gcc 3.3 and thus the new gcov format])
	fi
	CFLAGS="$CFLAGS -fprofile-arcs -ftest-coverage"
	AC_MSG_RESULT($have_gcc33_gcov)
fi
AM_CONDITIONAL(PK_BUILD_GCOV, test x$enable_gcov = xyes)

if test x$enable_gprof = xyes; then
	## so that config.h changes when you toggle gprof support
	AC_DEFINE_UNQUOTED(PK_BUILD_GPROF, 1, [Defined if gprof is enabled to force a rebuild due to config.h changing])
	CPPFLAGS="$CPPFLAGS -pg"
	LDFLAGS="$LDFLAGS -pg"
	CFLAGS="$CFLAGS -fprofile-arcs -ftest-coverage"
	AC_MSG_RESULT($enable_gprof)
fi
AM_CONDITIONAL(PK_BUILD_GPROF, test x$enable_gprof = xyes)

dnl ---------------------------------------------------------------------------
dnl - Are we specifying a different dbus root ?
dnl ---------------------------------------------------------------------------
AC_ARG_WITH(dbus-sys,
	      [AC_HELP_STRING([--with-dbus-sys=<dir>],
	      [where D-BUS system.d directory is])])
AC_ARG_WITH(dbus-services,
	      [AC_HELP_STRING([--with-dbus-services=<dir>],
	      [where D-BUS system-services directory is])])
if ! test -z "$with_dbus_sys" ; then
	DBUS_SYS_DIR="$with_dbus_sys"
else
	DBUS_SYS_DIR="$SYSCONFDIR/dbus-1/system.d"
fi
if ! test -z "$with_dbus_services" ; then
	DBUS_SERVICES_DIR="$with_dbus_services"
else
	DBUS_SERVICES_DIR="$DATADIR/dbus-1/system-services"
fi
AC_SUBST(DBUS_SYS_DIR)
AC_SUBST(DBUS_SERVICES_DIR)

dnl ---------------------------------------------------------------------------
dnl - DocBook Documentation
dnl ---------------------------------------------------------------------------
AC_ARG_ENABLE(docbook-docs, [  --enable-docbook-docs   build documentation (requires xmlto)],enable_docbook_docs=$enableval,enable_docbook_docs=auto)
AC_PATH_PROG(XMLTO, xmlto, no)
AC_MSG_CHECKING([whether to build DocBook documentation])
if test x$XMLTO = xno ; then
	have_docbook=no
else
	have_docbook=yes
fi
if test x$enable_docbook_docs = xauto ; then
	if test x$have_docbook = xno ; then
		enable_docbook_docs=no
	else
		enable_docbook_docs=yes
	fi
fi
if test x$enable_docbook_docs = xyes; then
	if test x$have_docbook = xno; then
		AC_MSG_ERROR([Building DocBook docs explicitly required, but DocBook not found])
	fi
fi
AM_CONDITIONAL(DOCBOOK_DOCS_ENABLED, test x$enable_docbook_docs = xyes)
AC_MSG_RESULT(yes)

dnl ---------------------------------------------------------------------------
dnl - Compile time default choice of security framework
dnl ---------------------------------------------------------------------------
AC_ARG_WITH([security_framework],
	    AS_HELP_STRING([--with-security-framework=<option>],
			   [Default security framework to use polkit,dummy]))
# try and guess this if nothing is listed
if test x$with_security_framework = x; then
	if test -f /usr/bin/polkit-action ; then
		with_security_framework=polkit
	else
		AC_MSG_ERROR([--with-security-framework explicitly required when not using PolicyKit or RBAC])
	fi
fi

AC_DEFINE_UNQUOTED(security_framework, "$with_security_framework", [default security framework])
AC_SUBST(security_framework, "$with_security_framework")

if test x$with_security_framework = xpolkit; then
	PKG_CHECK_MODULES(POLKIT, \
			  polkit-dbus >= $POLKIT_DBUS_REQUIRED \
			  polkit-grant >= $POLKIT_GRANT_REQUIRED)
	AC_SUBST(POLKIT_CFLAGS)
	AC_SUBST(POLKIT_LIBS)
	AC_CHECK_PROG([POLKIT_POLICY_FILE_VALIDATE],
		      [polkit-policy-file-validate], [polkit-policy-file-validate])
	if test -z "$POLKIT_POLICY_FILE_VALIDATE"; then
	   AC_MSG_ERROR([polkit-policy-file-validate not found])
	fi
	AC_DEFINE(USE_SECURITY_POLKIT, 1, [if we should use PolicyKit])
elif test x$with_security_framework = xdummy; then
	AC_DEFINE(USE_SECURITY_DUMMY, 1, [if we should use a dummy security framework])
else
	AC_MSG_ERROR([No valid security framework specified])
fi

AM_CONDITIONAL(SECURITY_TYPE_DUMMY, [test x$with_security_framework = xdummy])
AM_CONDITIONAL(SECURITY_TYPE_POLKIT, [test x$with_security_framework = xpolkit])

dnl ---------------------------------------------------------------------------
dnl - Compile time default choice of backend
dnl ---------------------------------------------------------------------------
AC_ARG_WITH([default_backend],
	    AS_HELP_STRING([--with-default-backend=<option>],
			   [Default backend to use
                           alpm,apt,aptcc,box,conary,dummy,razor,smart,urpmi,yum,pisi,zypp,opkg (dummy)]))
# default to a sane option for the installed tool
if test x$with_default_backend = x; then
	if test -f /usr/bin/yum ; then
		with_default_backend=yum
	elif test -f /usr/lib/libalpm.so; then
		with_default_backend=alpm
	elif test -f /usr/bin/apt-get ; then
		with_default_backend=apt
	elif test -f /usr/bin/conary ; then
		with_default_backend=conary
	elif test -f /usr/bin/box-repos ; then
		with_default_backend=box
	elif test -f /usr/bin/smart ; then
		with_default_backend=smart
	elif test -f /usr/bin/pisi ; then
		with_default_backend=pisi
	elif test -f /usr/bin/razor ; then
		with_default_backend=razor
	elif test -f /usr/bin/poldek ; then
		with_default_backend=poldek
	elif test -f /usr/bin/urpmq ; then
		with_default_backend=urpmi
	elif test -f /usr/bin/zypper ; then
		with_default_backend=zypp
	else
		with_default_backend=dummy
	fi
fi

AC_DEFINE_UNQUOTED(DEFAULT_BACKEND, "$with_default_backend", [default backend prefix])
AC_SUBST(DEFAULT_BACKEND, "$with_default_backend")

if test x$enable_apt = xyes; then
	PY_CHECK_MOD([apt_pkg],,,AC_MSG_ERROR([Apt backend needs python-apt]))
	PY_CHECK_MOD([UpdateManager.Core.MetaRelease],,
		     AC_DEFINE(HAVE_PYTHON_META_RELEASE, 1,
			       "Meta release is available"), 
		     AC_MSG_WARN([Distro upgrade notification not supported]))
	PY_CHECK_MOD([softwareproperties.SoftwareProperties],,
		     AC_DEFINE(HAVE_PYTHON_SOFTWARE_PROPERTIES, 1,
			       "Python software properties is available"),
		     AC_MSG_WARN([Repository handling not supported]))
fi

if test x$enable_aptcc = xyes; then
	dnl Use C++
	AC_LANG([C++])

	AC_CHECK_LIB(apt-pkg, main, , [AC_MSG_ERROR([Can't find the APT libraries -- please install libapt-pkg-dev])])
	AC_CHECK_HEADER(apt-pkg/init.h, , [AC_MSG_ERROR([Can't find the APT header files -- please install libapt-pkg-dev])])
	AC_SUBST(APTCC_CFLAGS)
	AC_SUBST(APTCC_LIBS)

	AC_MSG_CHECKING([whether apt includes the automatic dependency removal patch (required)])

	AC_COMPILE_IFELSE(AC_LANG_PROGRAM([[#include <apt-pkg/depcache.h>]],
					  [[extern pkgDepCache::ActionGroup d;]]),
			  AC_MSG_RESULT([yes]),
			  AC_MSG_FAILURE([need libapt-pkg 0.7 or later]))

	AC_MSG_CHECKING([whether apt supports ddtp]) 

	AC_COMPILE_IFELSE(AC_LANG_PROGRAM([[#include <apt-pkg/pkgcache.h>]],
					  [[pkgCache::DescIterator d;]]),
			  AC_MSG_RESULT([yes])
			  AC_DEFINE([HAVE_DDTP], [], [Set to true if apt is DDTP-enabled]),
			  AC_MSG_RESULT([no]))
fi

if test x$enable_box = xyes; then
	PKG_CHECK_MODULES(BOX, libbox >= 0.1.4 )
	AC_SUBST(BOX_CFLAGS)
	AC_SUBST(BOX_LIBS)
fi

if test x$enable_opkg = xyes; then
	PKG_CHECK_MODULES(OPKG, libopkg = 0.1.5)
	AC_SUBST(OPKG_CFLAGS)
	AC_SUBST(OPKG_LIBS)
fi

if test x$enable_alpm = xyes; then
	with_default_backend=dummy
	AC_CHECK_HEADER([alpm.h],
			[with_default_backend=alpm],
			[AC_MSG_WARN([No alpm headers found - falling back to dummy backend])])
fi

if test x$enable_poldek = xyes; then
	POLDEK_CFLAGS="-I/usr/include/poldek"
	POLDEK_LIBS="-lpoclidek -lpoldek"
	AC_SUBST(POLDEK_CFLAGS)
	AC_SUBST(POLDEK_LIBS)
fi

if test x$enable_zypp = xyes; then
	PKG_CHECK_MODULES(ZYPP, libzypp >= 5.20.0)
	AC_SUBST(ZYPP_CFLAGS)
	AC_SUBST(ZYPP_LIBS)
fi

if test x$enable_razor = xyes; then
	PKG_CHECK_MODULES(RAZOR, razor >= 0.1)
	AC_SUBST(RAZOR_CFLAGS)
	AC_SUBST(RAZOR_LIBS)
fi

AC_SUBST(PK_CONF_DIR, "\$(sysconfdir)/PackageKit")
AC_SUBST(PK_YUM_PLUGIN_DIR, "\$(prefix)/lib/yum-plugins")
AC_SUBST(PK_DB_DIR, "\$(localstatedir)/lib/PackageKit")
AC_SUBST(PK_LOG_DIR, "\$(localstatedir)/log")
AC_SUBST(PK_PLUGIN_DIR, "\$(libdir)/packagekit-backend")
AC_SUBST(PK_PLUGIN_CFLAGS, "-I\$(top_srcdir)/src -I\$(top_srcdir)/lib $GLIB_CFLAGS $DBUS_CFLAGS $GMODULE_CFLAGS")
AC_SUBST(PK_PLUGIN_LIBS, "$GLIB_LIBS $DBUS_LIBS $GMODULE_LIBS")

dnl ---------------------------------------------------------------------------
dnl - Makefiles, etc.
dnl ---------------------------------------------------------------------------
AC_OUTPUT([
Makefile
etc/Makefile
man/Makefile
docs/Makefile
docs/html/Makefile
docs/html/img/Makefile
docs/html/img/thumbnails/Makefile
docs/html/videos/Makefile
docs/api/Makefile
docs/api/dbus/Makefile
docs/api/version.xml
contrib/Makefile
contrib/browser-plugin/Makefile
contrib/gstreamer-plugin/Makefile
contrib/gtk-module/Makefile
contrib/yum-packagekit/Makefile
contrib/command-not-found/Makefile
contrib/ruck/Makefile
contrib/ruck/src/Makefile
backends/Makefile
backends/alpm/Makefile
backends/apt/Makefile
backends/aptcc/Makefile
backends/box/Makefile
backends/conary/Makefile
backends/dummy/Makefile
backends/opkg/Makefile
backends/smart/Makefile
backends/test/Makefile
backends/test/helpers/Makefile
backends/urpmi/Makefile
backends/urpmi/helpers/Makefile
backends/urpmi/helpers/perl_packagekit/Makefile
backends/urpmi/helpers/urpmi_backend/Makefile
backends/razor/Makefile
backends/yum/Makefile
backends/pisi/Makefile
backends/poldek/Makefile
backends/zypp/Makefile
data/Makefile
data/packagekit-glib.pc
data/packagekit-qt.pc
data/org.freedesktop.PackageKit.conf
data/org.freedesktop.PackageKitTestBackend.conf
data/org.freedesktop.PackageKitAptBackend.conf
data/tests/Makefile
lib/Makefile
lib/packagekit-glib/Makefile
lib/packagekit-qt/Makefile
lib/packagekit-qt/modules/Makefile
lib/packagekit-qt/src/Makefile
lib/packagekit-qt/test/Makefile
lib/packagekit-sharp/Makefile
lib/packagekit-sharp/samples/Makefile
lib/python/Makefile
lib/python/packagekit/Makefile
policy/Makefile
src/Makefile
client/Makefile
po/Makefile.in
])

dnl ==========================================================================
echo "
                    PackageKit $VERSION
                  ====================

        prefix:                    ${prefix}
        datadir:                   ${datadir}
        compiler:                  ${CC}
        cflags:                    ${CFLAGS}
        cppflags:                  ${CPPFLAGS}
        Building unit tests:       ${enable_tests}
        Able to run locally:       ${enable_local}
        Developer warnings:        ${enable_developer}
        GCC coverage profiling:    ${enable_gcov}
        GCC time profiling:        ${enable_gprof}
        Security framework:        ${with_security_framework}
        Networking stack:          ${with_networking_stack}
        GIO support:               ${with_gio}
        Browser plugin:            ${build_browser_plugin}
        GStreamer plugin:          ${build_gstreamer_plugin}
        Application install:       ${enable_app_install}
        Pango module:              ${build_gtk_module}
        BASH Command not found:    ${build_command_not_found}
        RUCK client:               ${build_ruck}
        QT library:                ${build_qt}
	Managed bindings:          ${build_managed}

        Backends:
        ALPM backend:              ${enable_alpm}
        APT backend:               ${enable_apt}
        APTcc backend:             ${enable_aptcc}
        BOX backend:               ${enable_box}
        CONARY backend:            ${enable_conary}
        dummy backend:             ${enable_dummy}
        OPKG backend:              ${enable_opkg}
        Razor backend:             ${enable_razor}
        PiSi backend:              ${enable_pisi}
        poldek backend:            ${enable_poldek}
        SMART backend:             ${enable_smart}
        URPMI backend:             ${enable_urpmi}
        YUM backend:               ${enable_yum}
        Zypp backend:              ${enable_zypp}
        Default backend:           ${with_default_backend}
"



# warn that dummy is basically broken
if test x$with_security_framework = xdummy; then
	echo "*******************************************************************"
	echo "** YOU ARE NOT USING A SECURE DAEMON. ALL USERS CAN DO ANYTHING! **"
	echo "*******************************************************************"
fi
<|MERGE_RESOLUTION|>--- conflicted
+++ resolved
@@ -1,10 +1,6 @@
 AC_PREREQ(2.52)
 
-<<<<<<< HEAD
-AC_INIT(PackageKit, 0.4.2)
-=======
 AC_INIT(PackageKit, 0.4.5)
->>>>>>> f3196eff
 AC_CONFIG_SRCDIR(src)
 AM_INIT_AUTOMAKE(AC_PACKAGE_NAME, AC_PACKAGE_VERSION)
 AM_CONFIG_HEADER(config.h)
@@ -24,11 +20,7 @@
 # AGE		If libpackagekit can be linked into executables which can be
 # 		built with previous versions of this library. Don't use.
 LT_CURRENT=11
-<<<<<<< HEAD
-LT_REVISION=1
-=======
 LT_REVISION=3
->>>>>>> f3196eff
 LT_AGE=0
 AC_SUBST(LT_CURRENT)
 AC_SUBST(LT_REVISION)
